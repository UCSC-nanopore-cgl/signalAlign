--- conflicted
+++ resolved
@@ -7,17 +7,10 @@
 scrappie_c = scrappie/*.c
 scrappie_h = scrappie/*.h
 
-
 signalAlignDependencies =  ${basicLibsDependencies}
 signalAlignLib = ${basicLibs}
 
-<<<<<<< HEAD
-test_directory = ${rootPath}/src/tests/
-=======
-#coverage = -lgcov -coverage
-
 test_directory = ${rootPath}/src/signalalign/tests/
->>>>>>> df25800a
 
 htsLib = -L././htslib -lhts
 
@@ -69,12 +62,7 @@
 externals :
 	cd externalTools && make all
 
-<<<<<<< HEAD
-scrappie :
-	cd scrappie && make
-=======
 test_files := $(shell find $(test_directory) -name '*.py')
->>>>>>> df25800a
 
 test :
 	for i in ${test_files}; do \
