#!/usr/bin/env python
"""Tests for alignedsignal.py"""
########################################################################
# File: test_alignedsignal.py
#  executable: test_alignedsignal.py
#
# Author: Andrew Bailey
# History: Created 03/09/18
########################################################################

import unittest
import os
import numpy as np
import tempfile
import shutil
from signalalign.alignedsignal import *
from signalalign.visualization.plot_labelled_read import PlotSignal
from signalalign.signalAlignment import SignalAlignment, create_signalAlignment_args
from py3helpers.utils import merge_dicts


<<<<<<< HEAD
=======
class CreateLabelsTest(unittest.TestCase):

    @classmethod
    def setUpClass(cls):
        super(CreateLabelsTest, cls).setUpClass()
        cls.HOME = '/'.join(os.path.abspath(__file__).split("/")[:-4])
        cls.fasta = os.path.join(cls.HOME,
                                 "tests/test_sequences/E.coli_K12.fasta")
        dna_file2 = "/Users/andrewbailey/data/oneD_human_r94/original_copies/DEAMERNANOPORE_20161117_FNFAB43577_MN16450_sequencing_run_MA_821_R9_4_NA12878_11_17_16_89607_ch36_read292_strand.fast5"
        dna_file = os.path.join(cls.HOME,
                                "tests/minion_test_reads/1D/LomanLabz_PC_20161025_FNFAB42699_MN17633_sequencing_run_20161025_E_coli_native_450bps_82361_ch112_read108_strand.fast5")
        rna_file = os.path.join(cls.HOME,
                                "tests/minion_test_reads/RNA_no_events/DEAMERNANOPORE_20170922_FAH26525_MN16450_sequencing_run_MA_821_R94_NA12878_mRNA_09_22_17_67136_read_61_ch_151_strand.fast5")
        old_rna_file = os.path.join(cls.HOME,
                                    "tests/minion_test_reads/RNA_edge_cases/DEAMERNANOPORE_20170922_FAH26525_MN16450_sequencing_run_MA_821_R94_NA12878_mRNA_09_22_17_67136_read_61_ch_151_strand.fast5")

        rna_reference = os.path.join(cls.HOME, "tests/test_sequences/fake_rna_reversed.fa")
        ecoli_dna_reference = os.path.join(cls.HOME, "tests/test_sequences/E.coli_K12.fasta")
        # cls.tmp_directory = tempfile.mkdtemp()
        cls.tmp_directory = "/Users/andrewbailey/CLionProjects/nanopore-RNN/submodules/signalAlign/tests/minion_test_reads/delete_me_after_debugging"
        # get file locations
        cls.tmp_dna_file = os.path.join(str(cls.tmp_directory), 'test_dna.fast5')
        cls.tmp_dna_file2 = os.path.join(str(cls.tmp_directory), 'test_dna2.fast5')

        cls.tmp_rna_file = os.path.join(str(cls.tmp_directory), 'test_rna.fast5')
        cls.tmp_rna_file2 = os.path.join(str(cls.tmp_directory), 'test_rna2.fast5')

        # run signalAlign on one file
        cls.rna_model_file = os.path.join(cls.HOME, "models/testModelR9p4_5mer_acgt_RNA.model")
        cls.dna_model_file_94 = os.path.join(cls.HOME, "models/testModelR9p4_5mer_acegt_template.model")
        cls.dna_model_file = os.path.join(cls.HOME, "models/testModelR9_acgt_template.model")
        cls.dna_model_file_73 = os.path.join(cls.HOME, "models/testModelR73_acegt_template.model")
        cls.rna_sam = os.path.join(cls.HOME, "tests/minion_test_reads/RNA_edge_case.sam")
        cls.dna_sam = os.path.join(cls.HOME, "tests/minion_test_reads/oneD_alignments.sam")
        cls.bin_path = os.path.join(cls.HOME, "bin")

        # # copy file to tmp directory
        # shutil.copy(dna_file, cls.tmp_dna_file)
        # shutil.copy(rna_file, cls.tmp_rna_file)
        # shutil.copy(old_rna_file, cls.tmp_rna_file2)
        # shutil.copy(dna_file2, cls.tmp_dna_file2)
        cls.dna_sam2 = "/Users/andrewbailey/data/oneD_human_r94/oneD_human_r94.sam"
        human_reference = "/Users/andrewbailey/data/references/human_dna/GRCh38_full_analysis_set_plus_decoy_hla.fa"
        # args = create_signalAlignment_args(destination=cls.tmp_directory,
        #                                    in_templateHmm=cls.rna_model_file,
        #                                    alignment_file=cls.rna_sam,
        #                                    forward_reference=rna_reference,
        #                                    embed=True,
        #                                    path_to_bin=cls.bin_path,
        #                                    diagonal_expansion=5)
        # sa_h = SignalAlignment(**merge_dicts([args, {'in_fast5': cls.tmp_rna_file}]))
        # sa_h.run()
        #
        # args = create_signalAlignment_args(destination=cls.tmp_directory,
        #                                    in_templateHmm=cls.rna_model_file,
        #                                    alignment_file=cls.rna_sam,
        #                                    bwa_reference=rna_reference,
        #                                    forward_reference=rna_reference,
        #                                    embed=True,
        #                                    path_to_bin=cls.bin_path,
        #                                    diagonal_expansion=5)
        # sa_h = SignalAlignment(**merge_dicts([args, {'in_fast5': cls.tmp_rna_file2}]))
        # sa_h.run()

        # args = create_signalAlignment_args(destination=cls.tmp_directory,
        #                                    in_templateHmm=cls.dna_model_file_94,
        #                                    alignment_file=cls.dna_sam2,
        #                                    forward_reference=human_reference,
        #                                    embed=True,
        #                                    path_to_bin=cls.bin_path,
        #                                    # event_table="Basecall_1D_000",
        #                                    perform_kmer_event_alignment=True,
        #                                    diagonal_expansion=50)
        # sa_h = SignalAlignment(**merge_dicts([args, {'in_fast5': cls.tmp_dna_file2}]))
        # sa_h.run()


        args = create_signalAlignment_args(destination=cls.tmp_directory,
                                           in_templateHmm=cls.dna_model_file_94,
                                           alignment_file=cls.dna_sam,
                                           forward_reference=ecoli_dna_reference,
                                           embed=True,
                                           path_to_bin=cls.bin_path,
                                           # event_table="Basecall_1D_000",
                                           perform_kmer_event_alignment=True,
                                           diagonal_expansion=50)
        sa_h = SignalAlignment(**merge_dicts([args, {'in_fast5': cls.tmp_dna_file}]))
        sa_h.run()

    def test_test(self):
        self.assertEqual(1, 1)

    # def test_initialize(self):
    #     handle = CreateLabels(self.tmp_dna_file)
    #     handle2 = CreateLabels(self.tmp_rna_file)
    #     self.assertEqual(handle.aligned_signal.raw_signal[0], 1172)
    #     self.assertEqual(handle2.aligned_signal.raw_signal[0], 647)
    #
    # def test_add_basecall_alignment(self):
    #     handle2 = CreateLabels(self.tmp_rna_file2)
    #     handle2.add_basecall_alignment_prediction()
    #     self.assertEqual(handle2.aligned_signal.guide["basecall"]["basecalled_alignment_0"][0][0], 2270)
    #
    #     handle2 = CreateLabels(self.tmp_rna_file)
    #     handle2.add_basecall_alignment_prediction()
    #     self.assertEqual(handle2.aligned_signal.guide["basecall"]["basecalled_alignment_0"][0][0], 2270)
    #
    #     handle = CreateLabels(self.tmp_dna_file)
    #     handle.add_basecall_alignment_prediction()
    #     self.assertEqual(handle.aligned_signal.guide["basecall"]["basecalled_alignment_0"][0][0], 762)
    #
    # def test_add_mea_labels(self):
    #     """Test add mea labels"""
    #     handle2 = CreateLabels(self.tmp_rna_file2)
    #     handle2.add_mea_labels()
    #     self.assertSequenceEqual(handle2.aligned_signal.label["mea_signalalign"][0].tolist(),
    #                              [2442, 15, 671, 1., b'CCTCC'])
    #
    #     handle2 = CreateLabels(self.tmp_rna_file)
    #     handle2.add_mea_labels()
    #     self.assertSequenceEqual(handle2.aligned_signal.label["mea_signalalign"][0].tolist(),
    #                              [2442, 15, 671, 1., b'CCTCC'])
    #
    #     handle2 = CreateLabels(self.tmp_dna_file)
    #     handle2.add_mea_labels()
    #     self.assertSequenceEqual(handle2.aligned_signal.label["mea_signalalign"][0].tolist(),
    #                              [774, 3, 3560630, 1.0, b'CGTTT'])
    #
    # def test_add_signal_align_predictions(self):
    #     handle2 = CreateLabels(self.tmp_rna_file2)
    #     handle2.add_signal_align_predictions()
    #     self.assertSequenceEqual(handle2.aligned_signal.prediction["full_signalalign"][0].tolist(),
    #                              [2442, 15, 671, 1.0, b'CCTCC'])
    #
    #     handle2 = CreateLabels(self.tmp_rna_file)
    #     handle2.add_signal_align_predictions()
    #     self.assertSequenceEqual(handle2.aligned_signal.prediction["full_signalalign"][0].tolist(),
    #                              [2442, 15, 671, 1.0, b'CCTCC'])
    #
    #     handle2 = CreateLabels(self.tmp_dna_file)
    #     handle2.add_signal_align_predictions()
    #     self.assertSequenceEqual(handle2.aligned_signal.prediction["full_signalalign"][0].tolist(),
    #                              [774, 3, 3560630, 1.0, b'CGTTT'])
    #
    # def test_create_labels_from_guide_alignment(self):
    #     """Test create_labels_from_guide_alignment"""
    #     # make sure alignments track correct reference indexes
    #     test_sam = "r001	163	ref	7	30	8M	=	37	39	GATTACTG	*	XX:B:S,12561,2,20,112	MD:Z:6A1"
    #     events = np.zeros(4, dtype=[('raw_start', int), ('raw_length', int), ('move', int),
    #                                 ('p_model_state', float), ('model_state', 'S5')])
    #     events["raw_start"] = [0, 1, 2, 3]
    #     events["raw_length"] = [1, 1, 1, 1]
    #     events["move"] = [1, 1, 1, 1]
    #     events["p_model_state"] = [1, 1, 1, 1]
    #     events["model_state"] = ["GATTA", "ATTAC", "TTACT", "TACTG"]
    #     cigar_labels = create_labels_from_guide_alignment(events=events, sam_string=test_sam, kmer_index=2,
    #                                                       one_ref_indexing=True)[0]
    #     self.assertEqual("GATTACAG", ''.join([bytes.decode(x) for x in cigar_labels['kmer']]))
    #     self.assertSequenceEqual([0, 0, 0, 1, 2, 3, 3, 3], cigar_labels['raw_start'].tolist())
    #     self.assertSequenceEqual([7, 8, 9, 10, 11, 12, 13, 14], cigar_labels['reference_index'].tolist())
    #
    #     # zero reference indexing and kmer index of 1
    #     cigar_labels = create_labels_from_guide_alignment(events=events, sam_string=test_sam, kmer_index=1,
    #                                                       one_ref_indexing=False)[0]
    #     self.assertEqual("GATTACAG", ''.join([bytes.decode(x) for x in cigar_labels['kmer']]))
    #     self.assertSequenceEqual([0, 0, 1, 2, 3, 3, 3, 3], cigar_labels['raw_start'].tolist())
    #     self.assertSequenceEqual([6, 7, 8, 9, 10, 11, 12, 13], cigar_labels['reference_index'].tolist())
    #
    #     test_header = "@SQ	SN:gi_ecoli	LN:4641652 \n@PG	ID:bwa	PN:bwa	VN:0.7.15-r1142-dirty	CL:bwa mem -x ont2d /Users/andrewbailey/CLionProjects/nanopore-RNN/signalAlign/bin/test_output/tempFiles_alignment/temp_bwaIndex /Users/andrewbailey/CLionProjects/nanopore-RNN/signalAlign/bin/test_output/tempFiles_alignment/tempFiles_miten_PC_20160820_FNFAD20259_MN17223_mux_scan_AMS_158_R9_WGA_Ecoli_08_20_16_83098_ch138_read23_strand/temp_seq_5048dffc-a463-4d84-bd3b-90ca183f488a.fa\n"
    #
    #     no_mdz = "r001\t163\tgi_ecoli\t1\t30\t7M\t=\t37\t39\tAGCTTTC\t*\tXX:B:S,12561,2,20,112"  # \tMD:Z:6T"
    #     events = np.zeros(4, dtype=[('raw_start', int), ('raw_length', int), ('move', int),
    #                                 ('p_model_state', float), ('model_state', 'S5')])
    #     events["raw_start"] = [0, 1, 2, 3]
    #     events["raw_length"] = [1, 1, 1, 1]
    #     events["move"] = [1, 1, 0, 1]
    #     events["p_model_state"] = [1, 1, 1, 1]
    #     events["model_state"] = ["AGCTT", "GCTTT", "GCTTT", "CTTTC"]
    #
    #     with self.assertRaises(AssertionError):
    #         create_labels_from_guide_alignment(events=events, sam_string=no_mdz)
    #
    #     cigar_labels = create_labels_from_guide_alignment(events=events, sam_string=no_mdz, kmer_index=1,
    #                                                       one_ref_indexing=False, reference_path=self.fasta)[0]
    #     self.assertEqual("AGCTTTT", ''.join([bytes.decode(x) for x in cigar_labels['kmer']]))
    #     self.assertSequenceEqual([0, 0, 1, 3, 3, 3, 3], cigar_labels['raw_start'].tolist())
    #     self.assertSequenceEqual([0, 1, 2, 3, 4, 5, 6], cigar_labels['reference_index'].tolist())
    #
    # def test_index_bases_from_events(self):
    #     """Test index_bases_from_events"""
    #     # make sure each event is corresponding to correct nucleotide
    #     events = np.zeros(4, dtype=[('raw_start', int), ('raw_length', int), ('move', int),
    #                                 ('p_model_state', float), ('model_state', 'S5')])
    #     events["raw_start"] = [0, 1, 2, 3]
    #     events["raw_length"] = [1, 1, 1, 1]
    #     events["move"] = [1, 1, 1, 1]
    #     events["p_model_state"] = [1, 1, 1, 1]
    #     events["model_state"] = ["GATTA", "ATTAC", "TTACA", "TACAG"]
    #
    #     bases, base_raw_starts, base_raw_lengths, probs = index_bases_from_events(events, kmer_index=2)
    #     self.assertSequenceEqual(bases, list("GATTACAG"))
    #     self.assertSequenceEqual(base_raw_lengths, [1, 1, 1, 1, 1, 1, 1, 1])
    #     self.assertSequenceEqual(probs, [1, 1, 1, 1, 1, 1, 1, 1])
    #     self.assertSequenceEqual(base_raw_starts, [0, 0, 0, 1, 2, 3, 3, 3])
    #     bases, base_raw_starts, base_raw_lengths, probs = index_bases_from_events(events, kmer_index=3)
    #     self.assertSequenceEqual(bases, list("GATTACAG"))
    #     self.assertSequenceEqual(base_raw_lengths, [1, 1, 1, 1, 1, 1, 1, 1])
    #     self.assertSequenceEqual(probs, [1, 1, 1, 1, 1, 1, 1, 1])
    #     self.assertSequenceEqual(base_raw_starts, [0, 0, 0, 0, 1, 2, 3, 3])
    #     bases, base_raw_starts, base_raw_lengths, probs = index_bases_from_events(events, kmer_index=4)
    #     self.assertSequenceEqual(bases, list("GATTACAG"))
    #     self.assertSequenceEqual(base_raw_lengths, [1, 1, 1, 1, 1, 1, 1, 1])
    #     self.assertSequenceEqual(probs, [1, 1, 1, 1, 1, 1, 1, 1])
    #     self.assertSequenceEqual(base_raw_starts, [0, 0, 0, 0, 0, 1, 2, 3])
    #
    # def test_plot_labelled_read(self):
    #     cl_handle = CreateLabels(self.tmp_rna_file2)
    #     cl_handle.add_mea_labels()
    #     cl_handle.add_signal_align_predictions()
    #     cl_handle.add_basecall_alignment_prediction()
    #
    #     ps = PlotSignal(cl_handle.aligned_signal)
    #     save_fig_path = "{}.png".format(os.path.join(self.tmp_directory,
    #                                                  os.path.splitext(os.path.basename(self.tmp_rna_file2))[0]))
    #
    #     ps.plot_alignment(save_fig_path=save_fig_path)
    #
    #     cl_handle = CreateLabels(self.tmp_dna_file)
    #     cl_handle.add_mea_labels()
    #     cl_handle.add_signal_align_predictions()
    #     cl_handle.add_basecall_alignment_prediction()
    #
    #     ps = PlotSignal(cl_handle.aligned_signal)
    #     save_fig_path = "{}.png".format(os.path.join(self.tmp_directory,
    #                                                  os.path.splitext(os.path.basename(self.tmp_dna_file))[0]))
    #
    #     ps.plot_alignment(save_fig_path=save_fig_path)

    # @classmethod
    # def tearDownClass(cls):
    #     shutil.rmtree(cls.tmp_directory)


>>>>>>> 4c0226b7
class AlignedSignalTest(unittest.TestCase):
    """Test the class AlignedSignal"""

    @classmethod
    def setUpClass(cls):
        super(AlignedSignalTest, cls).setUpClass()
        cls.HOME = '/'.join(os.path.abspath(__file__).split("/")[:-2])
        cls.dna_file = os.path.join(cls.HOME,
                                    "tests/test_files/minion-reads/canonical/miten_PC_20160820_FNFAD20259_MN17223_sequencing_run_AMS_158_R9_WGA_Ecoli_08_20_16_43623_ch100_read280_strand.fast5")
        cls.modified_file = os.path.join(cls.HOME,
                                         "tests/test_files/minion-reads/methylated/DEAMERNANOPORE_20160805_FNFAD19383_MN16450_sequencing_run_MA_821_R9_gEcoli_MG1655_08_05_16_89825_ch100_read5189_strand.fast5")
        cls.rna_file = os.path.join(cls.HOME,
                                    "tests/test_files/minion-reads/rna_reads/DEAMERNANOPORE_20170922_FAH26525_MN16450_sequencing_run_MA_821_R94_NA12878_mRNA_09_22_17_67136_read_61_ch_151_strand.fast5")
        cls.handle = AlignedSignal(scaled_signal=[1.1, 2.2, 1.1, 2.2, 1.1, 2.2])

    def test__add_label(self):
        """Test _add_label method"""
        label = np.zeros(4, dtype=[('raw_start', int), ('raw_length', int), ('reference_index', int),
                                   ('posterior_probability', float), ('kmer', 'S5')])
        label["raw_start"] = [0, 1, 2, 3]
        label["raw_length"] = [1, 1, 1, 1]
        label["reference_index"] = [0, 1, 2, 3]
        label["posterior_probability"] = [1, 1, 1, 1]
        label["kmer"] = ["AAT", "A", "B", "C"]

        self.handle.add_label(label, name="test", label_type='label')
        self.handle.add_label(label, name="test2", label_type='prediction')
        self.handle.add_label(label, name="test3", label_type='guide', guide_name="something")
        # catch wrong label type
        with self.assertRaises(AssertionError):
            self.handle.add_label(label, name="test3", label_type='fake')

        with self.assertRaises(KeyError):
            label = np.zeros(0, dtype=[('fake', int), ('raw_length', int), ('reference_index', int),
                                       ('posterior_probability', float), ('kmer', 'S5')])
            self.handle.add_label(label, name="test", label_type="label")

    def test_add_raw_signal(self):
        """Test add_raw_signal method"""
        self.handle.add_raw_signal(np.asanyarray([1, 2, 3, 4, 5, 6]))
        self.handle.add_raw_signal([1, 2, 3, 4, 5, 6])

        with self.assertRaises(AssertionError):
            self.handle.add_raw_signal([1.1, 2.2, 1.1, 4])
            self.handle.add_raw_signal([1.1, 2, 1, 2, 3, 6])

    def test__add_scaled_signal(self):
        """Test _add_scaled_signal method"""
        # add floats as scaled signal
        self.handle._add_scaled_signal(np.asanyarray([1.1, 2.2, 1.1, 2.2, 1.1, 2.2]))
        self.handle._add_scaled_signal([1.1, 2.2, 1.1, 2.2, 1.1, 2.2])
        # throw error if not (probably passed raw ADC counts)
        with self.assertRaises(AssertionError):
            self.handle._add_scaled_signal([1, 2.2, 1.1, 4])
            self.handle._add_scaled_signal([1, 2, 1, 2, 3, 6])

    def test_generate_label_mapping(self):
        """Test generate_label_mapping method"""
        label = np.zeros(4, dtype=[('raw_start', int), ('raw_length', int), ('reference_index', int),
                                   ('posterior_probability', float), ('kmer', 'S5')])
        label["raw_start"] = [0, 1, 2, 3]
        label["raw_length"] = [0, 0, 0, 1]
        label["reference_index"] = [0, 1, 2, 3]
        label["posterior_probability"] = [1, 1, 1, 1]
        label["kmer"] = ["AAT", "A", "B", "C"]
        handle = AlignedSignal(scaled_signal=[1.1, 2.2, 1.1, 2.2, 1.1, 2.2])
        # create labels
        handle.add_label(label, name="test", label_type='label')
        handle.add_label(label, name="test2", label_type='label')
        handle.add_label(label, name="test2", label_type='prediction')
        handle.add_label(label, name="test3", label_type='guide', guide_name="something2")
        # make sure we generate the correct mappings
        test = handle.generate_label_mapping(name='test')
        for i, return_tuple in enumerate(test):
            self.assertEqual(return_tuple[0], handle.scaled_signal[i:i + 1])
            self.assertEqual(return_tuple[1], label["kmer"][i])
            self.assertEqual(return_tuple[2], label["posterior_probability"][i])
            self.assertEqual(return_tuple[3], label["reference_index"][i])
        # make sure we generate the correct mappings for all labels added
        test = handle.generate_label_mapping(name='test2')
        for i, return_tuple in enumerate(test):
            self.assertEqual(return_tuple[0], handle.scaled_signal[i:i + 1])
            self.assertEqual(return_tuple[1], label["kmer"][i])
            self.assertEqual(return_tuple[2], label["posterior_probability"][i])
            self.assertEqual(return_tuple[3], label["reference_index"][i])
        # make sure the key exists and the raw data exists
        with self.assertRaises(AssertionError):
            handle.generate_label_mapping(name="test2", scaled=False).__next__()
            handle.generate_label_mapping(name="fake").__next__()


if __name__ == "__main__":
    unittest.main()
    raise SystemExit<|MERGE_RESOLUTION|>--- conflicted
+++ resolved
@@ -19,51 +19,49 @@
 from py3helpers.utils import merge_dicts
 
 
-<<<<<<< HEAD
-=======
-class CreateLabelsTest(unittest.TestCase):
-
-    @classmethod
-    def setUpClass(cls):
-        super(CreateLabelsTest, cls).setUpClass()
-        cls.HOME = '/'.join(os.path.abspath(__file__).split("/")[:-4])
-        cls.fasta = os.path.join(cls.HOME,
-                                 "tests/test_sequences/E.coli_K12.fasta")
-        dna_file2 = "/Users/andrewbailey/data/oneD_human_r94/original_copies/DEAMERNANOPORE_20161117_FNFAB43577_MN16450_sequencing_run_MA_821_R9_4_NA12878_11_17_16_89607_ch36_read292_strand.fast5"
-        dna_file = os.path.join(cls.HOME,
-                                "tests/minion_test_reads/1D/LomanLabz_PC_20161025_FNFAB42699_MN17633_sequencing_run_20161025_E_coli_native_450bps_82361_ch112_read108_strand.fast5")
-        rna_file = os.path.join(cls.HOME,
-                                "tests/minion_test_reads/RNA_no_events/DEAMERNANOPORE_20170922_FAH26525_MN16450_sequencing_run_MA_821_R94_NA12878_mRNA_09_22_17_67136_read_61_ch_151_strand.fast5")
-        old_rna_file = os.path.join(cls.HOME,
-                                    "tests/minion_test_reads/RNA_edge_cases/DEAMERNANOPORE_20170922_FAH26525_MN16450_sequencing_run_MA_821_R94_NA12878_mRNA_09_22_17_67136_read_61_ch_151_strand.fast5")
-
-        rna_reference = os.path.join(cls.HOME, "tests/test_sequences/fake_rna_reversed.fa")
-        ecoli_dna_reference = os.path.join(cls.HOME, "tests/test_sequences/E.coli_K12.fasta")
-        # cls.tmp_directory = tempfile.mkdtemp()
-        cls.tmp_directory = "/Users/andrewbailey/CLionProjects/nanopore-RNN/submodules/signalAlign/tests/minion_test_reads/delete_me_after_debugging"
-        # get file locations
-        cls.tmp_dna_file = os.path.join(str(cls.tmp_directory), 'test_dna.fast5')
-        cls.tmp_dna_file2 = os.path.join(str(cls.tmp_directory), 'test_dna2.fast5')
-
-        cls.tmp_rna_file = os.path.join(str(cls.tmp_directory), 'test_rna.fast5')
-        cls.tmp_rna_file2 = os.path.join(str(cls.tmp_directory), 'test_rna2.fast5')
-
-        # run signalAlign on one file
-        cls.rna_model_file = os.path.join(cls.HOME, "models/testModelR9p4_5mer_acgt_RNA.model")
-        cls.dna_model_file_94 = os.path.join(cls.HOME, "models/testModelR9p4_5mer_acegt_template.model")
-        cls.dna_model_file = os.path.join(cls.HOME, "models/testModelR9_acgt_template.model")
-        cls.dna_model_file_73 = os.path.join(cls.HOME, "models/testModelR73_acegt_template.model")
-        cls.rna_sam = os.path.join(cls.HOME, "tests/minion_test_reads/RNA_edge_case.sam")
-        cls.dna_sam = os.path.join(cls.HOME, "tests/minion_test_reads/oneD_alignments.sam")
-        cls.bin_path = os.path.join(cls.HOME, "bin")
-
-        # # copy file to tmp directory
-        # shutil.copy(dna_file, cls.tmp_dna_file)
-        # shutil.copy(rna_file, cls.tmp_rna_file)
-        # shutil.copy(old_rna_file, cls.tmp_rna_file2)
-        # shutil.copy(dna_file2, cls.tmp_dna_file2)
-        cls.dna_sam2 = "/Users/andrewbailey/data/oneD_human_r94/oneD_human_r94.sam"
-        human_reference = "/Users/andrewbailey/data/references/human_dna/GRCh38_full_analysis_set_plus_decoy_hla.fa"
+# class CreateLabelsTest(unittest.TestCase):
+
+#     @classmethod
+#     def setUpClass(cls):
+#         super(CreateLabelsTest, cls).setUpClass()
+#         cls.HOME = '/'.join(os.path.abspath(__file__).split("/")[:-4])
+#         cls.fasta = os.path.join(cls.HOME,
+#                                  "tests/test_sequences/E.coli_K12.fasta")
+#         dna_file2 = "/Users/andrewbailey/data/oneD_human_r94/original_copies/DEAMERNANOPORE_20161117_FNFAB43577_MN16450_sequencing_run_MA_821_R9_4_NA12878_11_17_16_89607_ch36_read292_strand.fast5"
+#         dna_file = os.path.join(cls.HOME,
+#                                 "tests/minion_test_reads/1D/LomanLabz_PC_20161025_FNFAB42699_MN17633_sequencing_run_20161025_E_coli_native_450bps_82361_ch112_read108_strand.fast5")
+#         rna_file = os.path.join(cls.HOME,
+#                                 "tests/minion_test_reads/RNA_no_events/DEAMERNANOPORE_20170922_FAH26525_MN16450_sequencing_run_MA_821_R94_NA12878_mRNA_09_22_17_67136_read_61_ch_151_strand.fast5")
+#         old_rna_file = os.path.join(cls.HOME,
+#                                     "tests/minion_test_reads/RNA_edge_cases/DEAMERNANOPORE_20170922_FAH26525_MN16450_sequencing_run_MA_821_R94_NA12878_mRNA_09_22_17_67136_read_61_ch_151_strand.fast5")
+
+#         rna_reference = os.path.join(cls.HOME, "tests/test_sequences/fake_rna_reversed.fa")
+#         ecoli_dna_reference = os.path.join(cls.HOME, "tests/test_sequences/E.coli_K12.fasta")
+#         # cls.tmp_directory = tempfile.mkdtemp()
+#         cls.tmp_directory = "/Users/andrewbailey/CLionProjects/nanopore-RNN/submodules/signalAlign/tests/minion_test_reads/delete_me_after_debugging"
+#         # get file locations
+#         cls.tmp_dna_file = os.path.join(str(cls.tmp_directory), 'test_dna.fast5')
+#         cls.tmp_dna_file2 = os.path.join(str(cls.tmp_directory), 'test_dna2.fast5')
+
+#         cls.tmp_rna_file = os.path.join(str(cls.tmp_directory), 'test_rna.fast5')
+#         cls.tmp_rna_file2 = os.path.join(str(cls.tmp_directory), 'test_rna2.fast5')
+
+#         # run signalAlign on one file
+#         cls.rna_model_file = os.path.join(cls.HOME, "models/testModelR9p4_5mer_acgt_RNA.model")
+#         cls.dna_model_file_94 = os.path.join(cls.HOME, "models/testModelR9p4_5mer_acegt_template.model")
+#         cls.dna_model_file = os.path.join(cls.HOME, "models/testModelR9_acgt_template.model")
+#         cls.dna_model_file_73 = os.path.join(cls.HOME, "models/testModelR73_acegt_template.model")
+#         cls.rna_sam = os.path.join(cls.HOME, "tests/minion_test_reads/RNA_edge_case.sam")
+#         cls.dna_sam = os.path.join(cls.HOME, "tests/minion_test_reads/oneD_alignments.sam")
+#         cls.bin_path = os.path.join(cls.HOME, "bin")
+
+#         # # copy file to tmp directory
+#         # shutil.copy(dna_file, cls.tmp_dna_file)
+#         # shutil.copy(rna_file, cls.tmp_rna_file)
+#         # shutil.copy(old_rna_file, cls.tmp_rna_file2)
+#         # shutil.copy(dna_file2, cls.tmp_dna_file2)
+#         cls.dna_sam2 = "/Users/andrewbailey/data/oneD_human_r94/oneD_human_r94.sam"
+#         human_reference = "/Users/andrewbailey/data/references/human_dna/GRCh38_full_analysis_set_plus_decoy_hla.fa"
         # args = create_signalAlignment_args(destination=cls.tmp_directory,
         #                                    in_templateHmm=cls.rna_model_file,
         #                                    alignment_file=cls.rna_sam,
@@ -98,20 +96,20 @@
         # sa_h.run()
 
 
-        args = create_signalAlignment_args(destination=cls.tmp_directory,
-                                           in_templateHmm=cls.dna_model_file_94,
-                                           alignment_file=cls.dna_sam,
-                                           forward_reference=ecoli_dna_reference,
-                                           embed=True,
-                                           path_to_bin=cls.bin_path,
-                                           # event_table="Basecall_1D_000",
-                                           perform_kmer_event_alignment=True,
-                                           diagonal_expansion=50)
-        sa_h = SignalAlignment(**merge_dicts([args, {'in_fast5': cls.tmp_dna_file}]))
-        sa_h.run()
-
-    def test_test(self):
-        self.assertEqual(1, 1)
+#         args = create_signalAlignment_args(destination=cls.tmp_directory,
+#                                            in_templateHmm=cls.dna_model_file_94,
+#                                            alignment_file=cls.dna_sam,
+#                                            forward_reference=ecoli_dna_reference,
+#                                            embed=True,
+#                                            path_to_bin=cls.bin_path,
+#                                            # event_table="Basecall_1D_000",
+#                                            perform_kmer_event_alignment=True,
+#                                            diagonal_expansion=50)
+#         sa_h = SignalAlignment(**merge_dicts([args, {'in_fast5': cls.tmp_dna_file}]))
+#         sa_h.run()
+
+#     def test_test(self):
+#         self.assertEqual(1, 1)
 
     # def test_initialize(self):
     #     handle = CreateLabels(self.tmp_dna_file)
@@ -264,7 +262,6 @@
     #     shutil.rmtree(cls.tmp_directory)
 
 
->>>>>>> 4c0226b7
 class AlignedSignalTest(unittest.TestCase):
     """Test the class AlignedSignal"""
 
