#!/usr/bin/env python3

from __future__ import print_function
import os
import sys
import csv
import numpy as np
import pysam
import subprocess
# from sonLib.bioio import fastaWrite

import signalalign.utils.multithread as multithread
from signalalign import defaultModelFromVersion
from signalalign.nanoporeRead import NanoporeRead
from signalalign.utils.bwaWrapper import *
from signalalign.utils.fileHandlers import FolderHandler
from signalalign.utils.sequenceTools import fastaWrite, samtools_faidx_fasta
from signalalign.mea_algorithm import mea_alignment_from_signal_align, match_events_with_signalalign


class SignalAlignment(object):
    def __init__(self,
                 in_fast5,
                 destination,
                 stateMachineType,
                 in_templateHmm,
                 in_complementHmm,
                 in_templateHdp,
                 in_complementHdp,
                 threshold,
                 diagonal_expansion,
                 constraint_trim,
                 degenerate,
                 forward_reference,
                 backward_reference=None,
                 # one of these needs to be set
                 alignment_file=None,
                 bwa_reference=None,
                 # reasonable defaults
                 twoD_chemistry=False,
                 target_regions=None,
                 output_format="full",
                 embed=False,
                 event_table=False,
                 check_for_temp_file_existance=True,
                 track_memory_usage=False,
                 get_expectations=False):
        self.in_fast5 = in_fast5  # fast5 file to align
        self.destination = destination  # place where the alignments go, should already exist
        self.stateMachineType = stateMachineType  # flag for signalMachine
        self.bwa_reference = bwa_reference  # path to reference sequence to generate guide alignment
        self.threshold = threshold  # min posterior probability to keep
        self.diagonal_expansion = diagonal_expansion  # alignment algorithm param
        self.constraint_trim = constraint_trim  # alignment algorithm param
        self.output_format = output_format  # smaller output files
        self.degenerate = degenerate  # set of nucleotides for degenerate characters
        self.twoD_chemistry = twoD_chemistry  # flag for 2D sequencing runs
        self.temp_folder = FolderHandler()  # object for holding temporary files (non-toil)
        self.read_name = self.in_fast5.split("/")[-1][:-6]  # get the name without the '.fast5'
        self.target_regions = target_regions
        self.output_formats = {"full": 0, "variantCaller": 1, "assignments": 2}
        self.embed = embed  # embed the output into the fast5 file
        self.event_table = event_table  # specify which event table to use to generate alignments
        self.backward_reference = backward_reference  # fasta path to backward reference if modified bases are used
        self.forward_reference = forward_reference  # fasta path to forward reference
        self.alignment_file = alignment_file  # guide aligments will be gotten from here if set
        self.check_for_temp_file_existance = check_for_temp_file_existance  # don't recreate if files exist
        self.track_memory_usage = track_memory_usage  # has the 'time' program append mem usage stats to output
        self.max_memory_usage_kb = None
        self.read_label = None
        self.get_expectations = get_expectations  # option to gather expectations of transitions and emissions

        assert self.bwa_reference is not None or self.alignment_file is not None, \
            "either 'bwa_reference' or 'alignment_file' argument is needed to generate cigar strings"

        if (in_templateHmm is not None) and os.path.isfile(in_templateHmm):
            self.in_templateHmm = in_templateHmm
        else:
            self.in_templateHmm = None
        if (in_complementHmm is not None) and os.path.isfile(in_complementHmm):
            self.in_complementHmm = in_complementHmm
        else:
            self.in_complementHmm = None

        # similarly for HDPs
        if (in_templateHdp is not None) and os.path.isfile(in_templateHdp):
            self.in_templateHdp = in_templateHdp
        else:
            self.in_templateHdp = None
        if (in_complementHdp is not None) and os.path.isfile(in_complementHdp):
            self.in_complementHdp = in_complementHdp
        else:
            self.in_complementHdp = None

    def run(self):
        print("[SignalAlignment.run] INFO: Starting on {read}".format(read=self.in_fast5))
<<<<<<< HEAD

        # sanity checks
        if get_expectations:
=======
        if self.get_expectations:
>>>>>>> df25800a
            assert self.in_templateHmm is not None, "Need template HMM files for model training"
            if self.twoD_chemistry:
                assert self.in_complementHmm is not None, "Need compement HMM files for model training"
        if not os.path.isfile(self.in_fast5):
            print("[SignalAlignment.run] ERROR: Did not find .fast5 at{file}".format(file=self.in_fast5))
            return False

        # prep
        self.openTempFolder("tempFiles_%s" % self.read_name)
        npRead = NanoporeRead(fast_five_file=self.in_fast5, twoD=self.twoD_chemistry, event_table=self.event_table,
                              initialize=True)
        #todo need to validate / generate events and nucleotide read

        # read label
        read_label = npRead.read_label  # use this to identify the read throughout
        self.read_label = read_label

        # nanopore read (event table, etc)
        npRead_ = self.addTempFilePath("temp_%s.npRead" % self.read_name)
        if not (self.check_for_temp_file_existance and os.path.isfile(npRead_)):
            # TODO is this totally fucked for RNA because of 3'-5' mapping?
            fH = open(npRead_, "w")
            ok = npRead.Write(out_file=fH, initialize=True)
            fH.close()
            if not ok:
                self.failStop("[SignalAlignment.run] File: %s did not pass initial checks" % self.read_name, npRead)
                return False

        # nucleotide read
        read_fasta_ = self.addTempFilePath("temp_seq_%s.fa" % read_label)
        ok = self.write_nucleotide_read(npRead, read_fasta_)
        if not ok:
            print("[SignalAlignment.run] Failed to write nucleotide read.  Continuing execution.")

        # alignment info
        cigar_file_ = self.addTempFilePath("temp_cigar_%s.txt" % read_label)
        temp_samfile_ = self.addTempFilePath("temp_sam_file_%s.sam" % read_label)
        strand = None
        reference_name = None
        if not (self.check_for_temp_file_existance and os.path.isfile(cigar_file_)):

            # need guide alignment to generate cigar file
            guide_alignment = None

            # get from alignment file
            if self.alignment_file is not None:
                guide_alignment = getGuideAlignmentFromAlignmentFile(self.alignment_file, read_name=read_label)
                if guide_alignment is None:
                    print("[SignalAlignment.run] read {} not found in {}".format(read_label, self.alignment_file))

            # get from bwa
            if guide_alignment is None and self.bwa_reference is not None:
                guide_alignment = generateGuideAlignment(reference_fasta=self.bwa_reference,
                                                         query=read_fasta_,
                                                         temp_sam_path=temp_samfile_,
                                                         target_regions=self.target_regions)
                if guide_alignment is None:
                    print("[SignalAlignment.run] read {} could not be aligned with BWA".format(read_label))

            # could not map
            if guide_alignment is None:
                self.failStop("[SignalAlignment.run] ERROR getting guide alignment", npRead)
                return False

            # ensure valid
            if not guide_alignment.validate():
                self.failStop("[SignalAlignment.run] ERROR invalid guide alignment", npRead)
                return False
            strand = guide_alignment.strand
            reference_name = guide_alignment.reference_name

            # write cigar to file
            cig_handle = open(cigar_file_, "w")
            cig_handle.write(guide_alignment.cigar + "\n")
            cig_handle.close()

        # otherwise, get strand from file
        else:
            strand, reference_name = getInfoFromCigarFile(cigar_file_)

        # add an indicator for the model being used
        if self.stateMachineType == "threeState":
            model_label = ".sm"
            stateMachineType_flag = ""
        elif self.stateMachineType == "threeStateHdp":
            model_label = ".sm3Hdp"
            stateMachineType_flag = "--sm3Hdp "
            if self.twoD_chemistry:
                assert (self.in_templateHdp is not None) and (self.in_complementHdp is not None), "Need to provide HDPs"
            else:
                assert self.in_templateHdp is not None, "Need to provide Template HDP"
        else:  # make invalid stateMachine control?
            model_label = ".sm"
            stateMachineType_flag = ""

        # next section makes the output file name with the format: /directory/for/files/file.model.orientation.tsv
        # forward strand
        if strand == "+":
            if self.output_format == "full":
                posteriors_file_path = self.destination + read_label + model_label + ".forward.tsv"
            elif self.output_format == "variantCaller":
                posteriors_file_path = self.destination + read_label + model_label + ".tsv"
            else:
                posteriors_file_path = self.destination + read_label + model_label + ".assignments"

        # backward strand
        elif strand == "-":
            if self.output_format == "full":
                posteriors_file_path = self.destination + read_label + model_label + ".backward.tsv"
            elif self.output_format == "variantCaller":
                posteriors_file_path = self.destination + read_label + model_label + ".tsv"
            else:
                posteriors_file_path = self.destination + read_label + model_label + ".assignments"

        # sanity check
        else:
            self.failStop("[SignalAlignment.run] ERROR Unexpected strand {}".format(strand), npRead)
            return False

        # Alignment/Expectations routine
        path_to_signalAlign = "./signalMachine"

        # flags

        # input (match) models
        if self.in_templateHmm is None:
            self.in_templateHmm = defaultModelFromVersion(strand="template", version=npRead.version)
        if self.twoD_chemistry and self.in_complementHmm is None:
            pop1_complement = npRead.complement_model_id == "complement_median68pA_pop1.model"
            self.in_complementHmm = defaultModelFromVersion(strand="complement", version=npRead.version,
                                                            pop1_complement=pop1_complement)

        assert self.in_templateHmm is not None
        if self.twoD_chemistry:
            if self.in_complementHmm is None:
                self.failStop("[SignalAlignment.run] ERROR Need to have complement HMM for 2D analysis", npRead)
                return False

        template_model_flag = "-T {} ".format(self.in_templateHmm)
        if self.twoD_chemistry:
            complement_model_flag = "-C {} ".format(self.in_complementHmm)
        else:
            complement_model_flag = ""

        print("[SignalAlignment.run] NOTICE: template model {t} complement model {c}"
              "".format(t=self.in_templateHmm, c=self.in_complementHmm))

        # reference sequences
        assert os.path.isfile(self.forward_reference)
        forward_ref_flag = "-f {f_ref} ".format(f_ref=self.forward_reference)
        if self.backward_reference:
            assert os.path.isfile(self.backward_reference)
            backward_ref_flag = "-b {b_ref} ".format(b_ref=self.backward_reference)
        else:
            backward_ref_flag = ""

        # input HDPs
        if (self.in_templateHdp is not None) or (self.in_complementHdp is not None):
            hdp_flags = "-v {tHdp_loc} ".format(tHdp_loc=self.in_templateHdp)
            if self.twoD_chemistry and self.in_complementHdp is not None:
                hdp_flags += "-w {cHdp_loc} ".format(cHdp_loc=self.in_complementHdp)
        else:
            hdp_flags = ""

        # threshold
        if self.threshold is not None:
            threshold_flag = "-D {threshold} ".format(threshold=self.threshold)
        else:
            threshold_flag = ""

        # diagonal expansion
        if self.diagonal_expansion is not None:
            diag_expansion_flag = "-x {expansion} ".format(expansion=self.diagonal_expansion)
        else:
            diag_expansion_flag = ""

        # constraint trim
        if self.constraint_trim is not None:
            trim_flag = "-m {trim} ".format(trim=self.constraint_trim)
        else:
            trim_flag = ""

        # output format
        if self.output_format not in list(self.output_formats.keys()):
            self.failStop("[SignalAlignment.run] ERROR illegal output format selected %s" % self.output_format)
            return False
        out_fmt = "-s {fmt} ".format(fmt=self.output_formats[self.output_format])

        # degenerate nucleotide information
        if self.degenerate is not None:
            degenerate_flag = "-o {} ".format(self.degenerate)
        else:
            degenerate_flag = ""

        # twoD flag
        if self.twoD_chemistry:
            twoD_flag = "--twoD"
        else:
            twoD_flag = ""

        # commands
        if self.get_expectations:
            template_expectations_file_path = self.destination + read_label + ".template.expectations"
            complement_expectations_file_path = self.destination + read_label + ".complement.expectations"

            command = \
                "{vA} {td} {degen}{sparse}{model} -q {npRead} " \
                "{t_model}{c_model}{thresh}{expansion}{trim} {hdp}-L {readLabel} -p {cigarFile} " \
                "-t {templateExpectations} -c {complementExpectations} -n {seq_name} {f_ref_fa} {b_ref_fa}" \
                    .format(vA=path_to_signalAlign, model=stateMachineType_flag,
                            cigarFile=cigar_file_,
                            npRead=npRead_, readLabel=read_label, td=twoD_flag,
                            templateExpectations=template_expectations_file_path, hdp=hdp_flags,
                            complementExpectations=complement_expectations_file_path, t_model=template_model_flag,
                            c_model=complement_model_flag, thresh=threshold_flag, expansion=diag_expansion_flag,
                            trim=trim_flag, degen=degenerate_flag, sparse=out_fmt, seq_name=reference_name,
                            f_ref_fa=forward_ref_flag, b_ref_fa=backward_ref_flag)
        else:
            command = \
                "{vA} {td} {degen}{sparse}{model} -q {npRead} " \
                "{t_model}{c_model}{thresh}{expansion}{trim} -p {cigarFile} " \
                "-u {posteriors} {hdp}-L {readLabel} -n {seq_name} {f_ref_fa} {b_ref_fa}" \
                    .format(vA=path_to_signalAlign, model=stateMachineType_flag, sparse=out_fmt,
                            cigarFile=cigar_file_,
                            readLabel=read_label, npRead=npRead_, td=twoD_flag,
                            t_model=template_model_flag, c_model=complement_model_flag,
                            posteriors=posteriors_file_path, thresh=threshold_flag, expansion=diag_expansion_flag,
                            trim=trim_flag, hdp=hdp_flags, degen=degenerate_flag, seq_name=reference_name,
                            f_ref_fa=forward_ref_flag, b_ref_fa=backward_ref_flag)


        # run
        print("[SignalAlignment.run] running command: ", command, end="\n")
        try:
            command = command.split()

            if self.track_memory_usage:
                mem_command = ['/usr/bin/time', '-f', '\\nDEBUG_MAX_MEM:%M\\n']
                print("[SignalAlignment.run] Prepending command to track mem usage: {}".format(mem_command))
                mem_command.extend(command)
                command = mem_command

            output = subprocess.check_output(command, stderr=subprocess.STDOUT)
            output = str(output).split("\\n")
            for line in output:
                print("[SignalAlignment.run]    {}: {}".format(read_label, line))
                if line.startswith("DEBUG_MAX_MEM"):
                    self.max_memory_usage_kb = int(line.split(":")[1])

        except Exception as e:
            print("[SignalAlignment.run] exception ({}) running signalAlign: {}".format(type(e), e))
            raise e

        # save to fast5 file (if appropriate)
        if self.embed:
            print("[SignalAlignment.run] embedding into Fast5 ")

            data = self.read_in_signal_align_tsv(posteriors_file_path, file_type=self.output_format)
            npRead = NanoporeRead(fast_five_file=self.in_fast5, twoD=self.twoD_chemistry, event_table=self.event_table)
            npRead.Initialize(None)
            signal_align_path = npRead.get_latest_basecall_edition("/Analyses/SignalAlign_00{}", new=False)
            assert signal_align_path, "There is no path in Fast5 file: {}".format("/Analyses/SignalAlign_00{}")
            output_path = npRead._join_path(signal_align_path, self.output_format)
            npRead.write_data(data, output_path)

            # Todo add attributes to signalalign output
            if self.output_format == "full":
                print("[SignalAlignment.run] writing maximum expected alignment ")
                alignment = mea_alignment_from_signal_align(None, events=data)
                mae_path = npRead._join_path(signal_align_path, "MEA_alignment_labels")
                events = npRead.get_template_events()
                if events:
                    if strand == "-":
                        minus = True
                    else:
                        minus = False
                    labels = match_events_with_signalalign(sa_events=alignment,
                                                           event_detections=np.asanyarray(npRead.template_events),
                                                           minus=minus,
                                                           rna=npRead.is_read_rna())
                    npRead.write_data(labels, mae_path)
                    sam_string = str()
                    if os.path.isfile(temp_samfile_):
                        with open(temp_samfile_, 'r') as test:
                            for line in test:
                                sam_string += line
                    sam_path = npRead._join_path(signal_align_path, "sam")
                    # print(sam_string)
                    npRead.write_data(data=sam_string, location=sam_path, compression=None)

        # self.temp_folder.remove_folder()
        return True

    def write_nucleotide_read(self, nanopore_read, file_path):
        try:
            with open(file_path, "w") as read_file:
                # get appropriate read
                if self.twoD_chemistry:
                    # check for table to make 'assembled' 2D alignment table fasta with
                    if not nanopore_read.has2D_alignment_table:
                        nanopore_read.close()
                        return False
                    nucleotide_read = nanopore_read.alignment_table_sequence
                else:
                    nucleotide_read = nanopore_read.template_read

                # write read
                fastaWrite(fileHandleOrFile=read_file,
                           name=nanopore_read.read_label,
                           seq=nucleotide_read)

            return True
        except Exception as e:
            print('[SignalAlignment.write_nucleotide_read] {} exception: {}'.format(type(e), str(e)), file=sys.stderr)
            return False

    def openTempFolder(self, temp_dir):
        self.temp_folder.open_folder("%s%s" % (self.destination, temp_dir))

    def addTempFilePath(self, path_to_add):
        return self.temp_folder.add_file_path(path_to_add)

    def failStop(self, message, nanopore_read=None):
        self.temp_folder.remove_folder()
        if nanopore_read is not None:
            nanopore_read.close()
        print(message)

    def read_in_signal_align_tsv(self, tsv_path, file_type):
        """Read in tsv file"""
        assert file_type in ("full", "assignments", "variantCaller")
        with open(tsv_path, 'r') as tsvin:
            if file_type == "full":
                dtype = [('contig', 'S10'), ('reference_index', int),
                         ('reference_kmer', 'S5'), ('read_file', 'S57'),
                         ('strand', 'S1'), ('event_index', int),
                         ('event_mean', float), ('event_noise', float),
                         ('event_duration', float), ('aligned_kmer', 'S5'),
                         ('scaled_mean_current', float), ('scaled_noise', float),
                         ('posterior_probability', float), ('descaled_event_mean', float),
                         ('ont_model_mean', float), ('path_kmer', 'S5')]
            elif file_type == "assignments":
                dtype = [('k-mer', 'S10'), ('read_file', 'S57'),
                         ('descaled_event_mean', float), ('posterior_probability', float)]

            else:
                dtype = [('event_index', int), ('reference_position', int),
                         ('base', 'S6'), ('posterior_probability', float), ('strand', 'S1'),
                         ('forward_mapped', int), ('read_file', 'S57')]

            event_table = np.loadtxt(tsvin, dtype=dtype)

            def remove_field_name(a, name):
                names = list(a.dtype.names)
                if name in names:
                    names.remove(name)
                b = a[names]
                return b

            event_table = remove_field_name(event_table, "read_file")

        return event_table


def signal_alignment_service(work_queue, done_queue, service_name="signal_alignment"):
    # prep
    total_handled = 0
    failure_count = 0
    mem_usages = list()

    # catch overall exceptions
    try:
        for f in iter(work_queue.get, 'STOP'):
            # catch exceptions on each element
            try:
                alignment = SignalAlignment(**f)
                success = alignment.run()
                if alignment.max_memory_usage_kb is not None:
                    mem_usages.append(alignment.max_memory_usage_kb)
                if not success: failure_count += 1
            except Exception as e:
                # get error and log it
                message = "{}:{}".format(type(e), str(e))
                error = "{} '{}' failed with: {}".format(service_name, multithread.current_process().name, message)
                print("[{}] ".format(service_name) + error)
                done_queue.put(error)
                failure_count += 1

            # increment total handling
            total_handled += 1

    except Exception as e:
        # get error and log it
        message = "{}:{}".format(type(e), str(e))
        error = "{} '{}' critically failed with: {}".format(service_name, multithread.current_process().name, message)
        print("[{}] ".format(service_name) + error)
        done_queue.put(error)

    finally:
        # logging and final reporting
        print("[%s] '%s' completed %d calls with %d failures"
              % (service_name, multithread.current_process().name, total_handled, failure_count))
        done_queue.put("{}:{}".format(multithread.TOTAL_KEY, total_handled))
        done_queue.put("{}:{}".format(multithread.FAILURE_KEY, failure_count))
        if len(mem_usages) > 0:
            done_queue.put("{}:{}".format(multithread.MEM_USAGE_KEY, ",".join(map(str, mem_usages))))


def multithread_signal_alignment(signal_align_arguments, fast5_locations, worker_count, forward_reference=None):
    """Multiprocess SignalAlignment for a list of fast5 files given a set of alignment arguments.

    :param signal_align_arguments: signalAlignment arguments besides 'in_fast5'
    :param fast5_locations: paths to fast5 files
    :param worker_count: number of workers
    :param forward_reference: path to forward reference for signalAlign alignment
    """
    # don't modify the signal_align_arguments
    signal_align_arguments = dict(**signal_align_arguments)
    if not forward_reference:
        assert "forward_reference" in signal_align_arguments, "Must specify forward_reference path"
        forward_reference = signal_align_arguments['forward_reference']

    # Samtools Index reference files for quick access
    samtools_faidx_fasta(forward_reference, log="multithread_signal_alignment")
    if "backward_reference" in signal_align_arguments and signal_align_arguments["backward_reference"]:
        samtools_faidx_fasta(signal_align_arguments["backward_reference"], log="multithread_signal_alignment")

    # bwa_reference and alignment_file must be specified
    assert not ('bwa_reference' not in signal_align_arguments or
                signal_align_arguments["bwa_reference"] is None) and ('alignment_file' not in signal_align_arguments or
                signal_align_arguments['alignment_file'] is None), "Must specify bwa_reference or alignment_file"

    # if we didn't get an alignment file then check for index file
    if not ('alignment_file' in signal_align_arguments and signal_align_arguments['alignment_file']):
        # ensure alignments can be generated (either from bwa on the reference or by an alignment file)
            bwa_reference = buildBwaIndex(signal_align_arguments["bwa_reference"],
                                          os.path.dirname(signal_align_arguments["bwa_reference"]),
                                          log='multithread_signal_alignment')
            signal_align_arguments["bwa_reference"] = bwa_reference
            assert os.path.exists(bwa_reference+".bwt"), "Error creating BWA index for: {}".format(bwa_reference)

    # ensure required arguments are in signal_align_argments
    required_arguments = {'destination', 'stateMachineType', 'in_templateHmm', 'in_complementHmm',
                          'in_templateHdp', 'in_complementHdp', 'threshold', 'diagonal_expansion', 'constraint_trim',
                          'degenerate', 'forward_reference'}
    optional_arguments = {'backward_reference', 'alignment_file', 'bwa_reference', 'twoD_chemistry',
                          'target_regions', 'output_format', 'embed', 'event_table', 'check_for_temp_file_existance',
                          'track_memory_usage', 'get_expectations'}
    missing_arguments = list(filter(lambda x: x not in signal_align_arguments.keys(), required_arguments))
    unexpected_arguments = list(filter(lambda x: x not in required_arguments and x not in optional_arguments,
                                       signal_align_arguments.keys()))
    assert len(missing_arguments) == 0 and len(unexpected_arguments) == 0, \
        "Invalid arguments to signal_align.  Missing: {}, Invalid: {}".format(missing_arguments, unexpected_arguments)

    # run the signal_align_service
    print("[multithread_signal_alignment] running signal_alignment on {} fast5s with {} workers".format(
        len(fast5_locations), worker_count))
    total, failure, messages = multithread.run_service(
        signal_alignment_service, fast5_locations, signal_align_arguments, 'in_fast5', worker_count)

    # report memory usage
    memory_stats = list()
    for message in messages:
        if message.startswith(multithread.MEM_USAGE_KEY):
            memory_stats.extend(map(int, message.split(":")[1].split(",")))
    if len(memory_stats) > 0:
        kb_to_gb = lambda x: float(x) / (1 << 20)
        print("[multithread_signal_alignment] memory avg: %3f Gb" % (kb_to_gb(np.mean(memory_stats))))
        print("[multithread_signal_alignment] memory std: %3f Gb" % (kb_to_gb(np.std(memory_stats))))
        print("[multithread_signal_alignment] memory max: %3f Gb" % (kb_to_gb(max(memory_stats))))

    # fin
    print("[multithread_signal_alignment] fin")<|MERGE_RESOLUTION|>--- conflicted
+++ resolved
@@ -94,13 +94,7 @@
 
     def run(self):
         print("[SignalAlignment.run] INFO: Starting on {read}".format(read=self.in_fast5))
-<<<<<<< HEAD
-
-        # sanity checks
-        if get_expectations:
-=======
         if self.get_expectations:
->>>>>>> df25800a
             assert self.in_templateHmm is not None, "Need template HMM files for model training"
             if self.twoD_chemistry:
                 assert self.in_complementHmm is not None, "Need compement HMM files for model training"
