#!/usr/bin/env python3

from __future__ import print_function
import os
import sys
import csv
import numpy as np
import pysam
import subprocess
# from sonLib.bioio import fastaWrite
from signalalign import defaultModelFromVersion
from signalalign.nanoporeRead import NanoporeRead
from signalalign.utils.bwaWrapper import *
from signalalign.utils.fileHandlers import FolderHandler
from signalalign.utils.sequenceTools import fastaWrite
from signalalign.mea_algorithm import mea_alignment_from_signal_align, match_events_with_signalalign

class SignalAlignment(object):
    def __init__(self,
                 in_fast5,
                 destination,
                 stateMachineType,
                 bwa_index,
                 in_templateHmm,
                 in_complementHmm,
                 in_templateHdp,
                 in_complementHdp,
                 threshold,
                 diagonal_expansion,
                 constraint_trim,
                 degenerate,
                 forward_reference,
                 backward_reference=None,
                 twoD_chemistry=False,
                 target_regions=None,
                 output_format="full",
                 embed=False,
                 event_table=False,
                 alignment_file=None,
                 check_for_temp_file_existance=True,
                 track_memory_usage=False):
        self.in_fast5 = in_fast5  # fast5 file to align
        self.destination = destination  # place where the alignments go, should already exist
        self.stateMachineType = stateMachineType  # flag for signalMachine
        self.bwa_index = bwa_index  # index of reference sequence
        self.threshold = threshold  # min posterior probability to keep
        self.diagonal_expansion = diagonal_expansion  # alignment algorithm param
        self.constraint_trim = constraint_trim  # alignment algorithm param
        self.output_format = output_format  # smaller output files
        self.degenerate = degenerate  # set of nucleotides for degenerate characters
        self.twoD_chemistry = twoD_chemistry  # flag for 2D sequencing runs
        self.temp_folder = FolderHandler()  # object for holding temporary files (non-toil)
        self.read_name = self.in_fast5.split("/")[-1][:-6]  # get the name without the '.fast5'
        self.target_regions = target_regions
        self.output_formats = {"full": 0, "variantCaller": 1, "assignments": 2}
        self.embed = embed  # embed the output into the fast5 file
        self.event_table = event_table  # specify which event table to use to generate alignments
        self.backward_reference = backward_reference  # fasta path to backward reference if modified bases are used
        self.forward_reference = forward_reference  # fasta path to forward reference
        self.alignment_file = alignment_file # guide aligments will be gotten from here if set
        self.check_for_temp_file_existance = check_for_temp_file_existance # don't recreate if files exist
        self.track_memory_usage = track_memory_usage # has the 'time' program append mem usage stats to output
        self.max_memory_usage_kb = None
        self.read_label = None


        if (in_templateHmm is not None) and os.path.isfile(in_templateHmm):
            self.in_templateHmm = in_templateHmm
        else:
            self.in_templateHmm = None
        if (in_complementHmm is not None) and os.path.isfile(in_complementHmm):
            self.in_complementHmm = in_complementHmm
        else:
            self.in_complementHmm = None

        # similarly for HDPs
        if (in_templateHdp is not None) and os.path.isfile(in_templateHdp):
            self.in_templateHdp = in_templateHdp
        else:
            self.in_templateHdp = None
        if (in_complementHdp is not None) and os.path.isfile(in_complementHdp):
            self.in_complementHdp = in_complementHdp
        else:
            self.in_complementHdp = None

    def run(self, get_expectations=False):
        print("[SignalAlignment.run] INFO: Starting on {read}".format(read=self.in_fast5))
        if get_expectations:
            assert self.in_templateHmm is not None, "Need template HMM files for model training"
            if self.twoD_chemistry:
                assert self.in_complementHmm is not None, "Need compement HMM files for model training"
        # file checks
        if os.path.isfile(self.in_fast5) is False:
            print("[SignalAlignment.run] ERROR: Did not find .fast5 at{file}".format(file=self.in_fast5))
            return False

        # prep
        self.openTempFolder("tempFiles_%s" % self.read_name)
        npRead = NanoporeRead(fast_five_file=self.in_fast5, twoD=self.twoD_chemistry, event_table=self.event_table,
                              initialize=True)
        read_label = npRead.read_label  # use this to identify the read throughout
        self.read_label = read_label

        # np read
        npRead_ = self.addTempFilePath("temp_%s.npRead" % self.read_name)
<<<<<<< HEAD
        if not (self.check_for_temp_file_existance and os.path.isfile(npRead_)):
            # TODO is this totally fucked for RNA because of 3'-5' mapping?
            fH = open(npRead_, "w")
            ok = npRead.Write(parent_job=None, out_file=fH, initialize=True)
            fH.close()
            if not ok:
                self.failStop("[SignalAlignment.run] File: %s did not pass initial checks" % self.read_name, npRead)
                return False
=======
        npRead = NanoporeRead(fast_five_file=self.in_fast5, twoD=self.twoD_chemistry, event_table=self.event_table)
        fH = open(npRead_, "w")
        ok = npRead.Write(parent_job=None, out_file=fH, initialize=True)
        fH.close()
        if not ok:
            self.failStop("[SignalAlignment.run]File: %s did not pass initial checks" % self.read_name, npRead)
            return False
>>>>>>> ebcc4e4d

        # read info
        read_fasta_ = self.addTempFilePath("temp_seq_%s.fa" % read_label)
        if self.twoD_chemistry:
            ok, version, pop1_complement = self.prepare_twod(nanopore_read=npRead, twod_read_path=read_fasta_)
        else:
            ok, version, _ = self.prepare_oned(nanopore_read=npRead, oned_read_path=read_fasta_)
            pop1_complement = None

        # alignment info
        cigar_file_ = self.addTempFilePath("temp_cigar_%s.txt" % read_label)
        temp_samfile_ = self.addTempFilePath("temp_sam_file_%s.sam" % read_label)
        strand = None
        reference_name = None
        if not (self.check_for_temp_file_existance and os.path.isfile(cigar_file_)):

            # need guide alignment to generate cigar file
            guide_alignment = None

            # get from alignment file
            if self.alignment_file is not None:
                guide_alignment = getGuideAlignmentFromAlignmentFile(self.alignment_file, read_name=read_label)

                # not found in alignment file
                if guide_alignment is None:
                    self.failStop(
                        "[SignalAlignment.run] read {} not found in {}".format(read_label, self.alignment_file),
                        npRead)
                    return False

            # get from bwa
            else:
                guide_alignment = generateGuideAlignment(bwa_index=self.bwa_index, query=read_fasta_,
                                                         temp_sam_path=temp_samfile_, target_regions=self.target_regions)
                # could not map
                if guide_alignment is None:
                    self.failStop("[SignalAlignment.run] ERROR getting guide alignment", npRead)
                    return False

            # ensure valid
            if not guide_alignment.validate():
                self.failStop("[SignalAlignment.run] ERROR invalid guide alignment", npRead)
                return False
            strand = guide_alignment.strand
            reference_name = guide_alignment.reference_name

            # write cigar to file
            cig_handle = open(cigar_file_, "w")
            cig_handle.write(guide_alignment.cigar + "\n")
            cig_handle.close()

        # otherwise, get strand from file
        else:
            strand, reference_name = getInfoFromCigarFile(cigar_file_)


        # add an indicator for the model being used
        if self.stateMachineType == "threeState":
            model_label = ".sm"
            stateMachineType_flag = ""
        elif self.stateMachineType == "threeStateHdp":
            model_label = ".sm3Hdp"
            stateMachineType_flag = "--sm3Hdp "
            if self.twoD_chemistry:
                assert (self.in_templateHdp is not None) and (self.in_complementHdp is not None), "Need to provide HDPs"
            else:
                assert self.in_templateHdp is not None, "Need to provide Template HDP"
        else:  # make invalid stateMachine control?
            model_label = ".sm"
            stateMachineType_flag = ""

        # next section makes the output file name with the format: /directory/for/files/file.model.orientation.tsv
        posteriors_file_path = ''
        # forward strand
        if strand == "+":
            if self.output_format == "full":
                posteriors_file_path = self.destination + read_label + model_label + ".forward.tsv"
            elif self.output_format == "variantCaller":
                posteriors_file_path = self.destination + read_label + model_label + ".tsv"
            else:
                posteriors_file_path = self.destination + read_label + model_label + ".assignments"

        # backward strand
        elif strand == "-":
            if self.output_format == "full":
                posteriors_file_path = self.destination + read_label + model_label + ".backward.tsv"
            elif self.output_format == "variantCaller":
                posteriors_file_path = self.destination + read_label + model_label + ".tsv"
            else:
                posteriors_file_path = self.destination + read_label + model_label + ".assignments"

        # sanity check
        else:
            self.failStop("[SignalAlignment.run] ERROR Unexpected strand {}".format(strand), npRead)
            return False

        # Alignment/Expectations routine
        path_to_signalAlign = "./signalMachine"

        # flags

        # input (match) models
        if self.in_templateHmm is None:
            self.in_templateHmm = defaultModelFromVersion(strand="template", version=version)
        if self.twoD_chemistry:
            if self.in_complementHmm is None:
                self.in_complementHmm = defaultModelFromVersion(strand="complement", version=version,
                                                                pop1_complement=pop1_complement)

        assert self.in_templateHmm is not None
        if self.twoD_chemistry:
            if self.in_complementHmm is None:
                self.failStop("[SignalAlignment.run] ERROR Need to have complement HMM for 2D analysis", npRead)
                return False

        template_model_flag = "-T {} ".format(self.in_templateHmm)
        if self.twoD_chemistry:
            complement_model_flag = "-C {} ".format(self.in_complementHmm)
        else:
            complement_model_flag = ""

        print("[SignalAlignment.run] NOTICE: template model {t} complement model {c}"
              "".format(t=self.in_templateHmm, c=self.in_complementHmm))

        # reference sequences
        assert os.path.isfile(self.forward_reference)
        forward_ref_flag = "-f {f_ref} ".format(f_ref=self.forward_reference)
        if self.backward_reference:
            assert os.path.isfile(self.backward_reference)
            backward_ref_flag = "-b {b_ref} ".format(b_ref=self.backward_reference)
        else:
            backward_ref_flag = ""

        # input HDPs
        if (self.in_templateHdp is not None) or (self.in_complementHdp is not None):
            hdp_flags = "-v {tHdp_loc} ".format(tHdp_loc=self.in_templateHdp)
            if self.twoD_chemistry and self.in_complementHdp is not None:
                hdp_flags += "-w {cHdp_loc} ".format(cHdp_loc=self.in_complementHdp)
        else:
            hdp_flags = ""

        # threshold
        if self.threshold is not None:
            threshold_flag = "-D {threshold} ".format(threshold=self.threshold)
        else:
            threshold_flag = ""

        # diagonal expansion
        if self.diagonal_expansion is not None:
            diag_expansion_flag = "-x {expansion} ".format(expansion=self.diagonal_expansion)
        else:
            diag_expansion_flag = ""

        # constraint trim
        if self.constraint_trim is not None:
            trim_flag = "-m {trim} ".format(trim=self.constraint_trim)
        else:
            trim_flag = ""

        # output format
        if self.output_format not in list(self.output_formats.keys()):
            self.failStop("[SignalAlignment.run] ERROR illegal output format selected %s" % self.output_format)
            return False
        out_fmt = "-s {fmt} ".format(fmt=self.output_formats[self.output_format])

        # degenerate nucleotide information
        if self.degenerate is not None:
            degenerate_flag = "-o {} ".format(self.degenerate)
        else:
            degenerate_flag = ""

        if self.twoD_chemistry:
            twoD_flag = "--twoD"
        else:
            twoD_flag = ""
        # commands
        if get_expectations:
            template_expectations_file_path = self.destination + read_label + ".template.expectations"
            complement_expectations_file_path = self.destination + read_label + ".complement.expectations"

            command = \
                "{vA} {td} {degen}{sparse}{model} -q {npRead} " \
                "{t_model}{c_model}{thresh}{expansion}{trim} {hdp}-L {readLabel} -p {cigarFile} " \
                "-t {templateExpectations} -c {complementExpectations} -n {seq_name} {f_ref_fa} {b_ref_fa}" \
                    .format(vA=path_to_signalAlign, model=stateMachineType_flag,
                            cigarFile=cigar_file_,
                            npRead=npRead_, readLabel=read_label, td=twoD_flag,
                            templateExpectations=template_expectations_file_path, hdp=hdp_flags,
                            complementExpectations=complement_expectations_file_path, t_model=template_model_flag,
                            c_model=complement_model_flag, thresh=threshold_flag, expansion=diag_expansion_flag,
                            trim=trim_flag, degen=degenerate_flag, sparse=out_fmt, seq_name=reference_name,
                            f_ref_fa=forward_ref_flag, b_ref_fa=backward_ref_flag)
        else:
            command = \
                "{vA} {td} {degen}{sparse}{model} -q {npRead} " \
                "{t_model}{c_model}{thresh}{expansion}{trim} -p {cigarFile} " \
                "-u {posteriors} {hdp}-L {readLabel} -n {seq_name} {f_ref_fa} {b_ref_fa}" \
                    .format(vA=path_to_signalAlign, model=stateMachineType_flag, sparse=out_fmt,
                            cigarFile=cigar_file_,
                            readLabel=read_label, npRead=npRead_, td=twoD_flag,
                            t_model=template_model_flag, c_model=complement_model_flag,
                            posteriors=posteriors_file_path, thresh=threshold_flag, expansion=diag_expansion_flag,
                            trim=trim_flag, hdp=hdp_flags, degen=degenerate_flag, seq_name=reference_name,
                            f_ref_fa=forward_ref_flag, b_ref_fa=backward_ref_flag)


        # run
        print("[SignalAlignment.run] running command: ", command, end="\n")
        try:
            command = command.split()

            if self.track_memory_usage:
                mem_command = ['/usr/bin/time', '-f', '\\nDEBUG_MAX_MEM:%M\\n']
                print("[SignalAlignment.run] Prepending command to track mem usage: {}".format(mem_command))
                mem_command.extend(command)
                command = mem_command

            output = subprocess.check_output(command, stderr= subprocess.STDOUT)
            output = str(output).split("\\n")
            for line in output:
                print("[SignalAlignment.run]    {}: {}".format(read_label, line))
                if line.startswith("DEBUG_MAX_MEM"):
                    self.max_memory_usage_kb = int(line.split(":")[1])

        except Exception as e:
            print("[SignalAlignment.run] exception ({}) running signalAlign: {}".format(type(e), e))
            raise e

        # save to fast5 file (if appropriate)
        if self.embed:
            print("[SignalAlignment.run] embedding into Fast5 ")

            data = self.read_in_signal_align_tsv(posteriors_file_path, file_type=self.output_format)
            npRead = NanoporeRead(fast_five_file=self.in_fast5, twoD=self.twoD_chemistry, event_table=self.event_table)
            npRead.Initialize(None)
            signal_align_path = npRead.get_latest_basecall_edition("/Analyses/SignalAlign_00{}", new=False)
            assert signal_align_path, "There is no path in Fast5 file: {}".format("/Analyses/SignalAlign_00{}")
            output_path = npRead._join_path(signal_align_path, self.output_format)
            npRead.write_data(data, output_path)

            # Todo add attributes to signalalign output
            if self.output_format == "full":
                print("[SignalAlignment.run] writing maximum expected alignment ")
                alignment = mea_alignment_from_signal_align(None, events=data)
                mae_path = npRead._join_path(signal_align_path, "MEA_alignment_labels")
                events = npRead.get_template_events()
                if events:
                    if strand == "-":
                        minus = True
                    else:
                        minus = False
                    labels = match_events_with_signalalign(sa_events=alignment,
                                                           event_detections=np.asanyarray(npRead.template_events),
                                                           minus=minus,
                                                           rna=npRead.is_read_rna())
                    npRead.write_data(labels, mae_path)
                    sam_string = str()
                    if os.path.isfile(temp_samfile_):
                        with open(temp_samfile_, 'r') as test:
                            for line in test:
                                sam_string += line
                    sam_path = npRead._join_path(signal_align_path, "sam")
                    # print(sam_string)
                    npRead.write_data(data=sam_string, location=sam_path, compression=None)

        # self.temp_folder.remove_folder()
        return True

    def prepare_oned(self, nanopore_read, oned_read_path):
        try:
            read_file = open(oned_read_path, "w")
            fastaWrite(fileHandleOrFile=read_file,
                       name=nanopore_read.read_label,
                       seq=nanopore_read.template_read)

            version = nanopore_read.version
            read_file.close()

            return True, version, False
        except Exception as e:
            return False, None, False

    def prepare_twod(self, nanopore_read, twod_read_path):
        # check for table to make 'assembled' 2D alignment table fasta with
        if nanopore_read.has2D_alignment_table is False:
            nanopore_read.close()
            return False, None, False
        fasta_handle = open(twod_read_path, "w")
        fastaWrite(fileHandleOrFile=fasta_handle,
                   name=nanopore_read.read_label,
                   seq=nanopore_read.alignment_table_sequence)
        if nanopore_read.complement_model_id == "complement_median68pA_pop1.model":
            pop1_complement = True
        else:
            pop1_complement = False
        version = nanopore_read.version
        fasta_handle.close()
        nanopore_read.close()
        return True, version, pop1_complement

    def openTempFolder(self, temp_dir):
        self.temp_folder.open_folder("%s%s" % (self.destination, temp_dir))

    def addTempFilePath(self, path_to_add):
        return self.temp_folder.add_file_path(path_to_add)

    def failStop(self, message, nanopore_read=None):
        self.temp_folder.remove_folder()
        if nanopore_read is not None:
            nanopore_read.close()
        print(message)

    def read_in_signal_align_tsv(self, tsv_path, file_type):
        """Read in tsv file"""
        assert file_type in ("full", "assignments", "variantCaller")
        with open(tsv_path, 'r') as tsvin:
            if file_type == "full":
                dtype = [('contig', 'S10'), ('reference_index', int),
                         ('reference_kmer', 'S5'), ('read_file', 'S57'),
                         ('strand', 'S1'), ('event_index', int),
                         ('event_mean', float), ('event_noise', float),
                         ('event_duration', float), ('aligned_kmer', 'S5'),
                         ('scaled_mean_current', float), ('scaled_noise', float),
                         ('posterior_probability', float), ('descaled_event_mean', float),
                         ('ont_model_mean', float), ('path_kmer', 'S5')]
            elif file_type == "assignments":
                dtype = [('k-mer', 'S10'), ('read_file', 'S57'),
                         ('descaled_event_mean', float), ('posterior_probability', float)]

            else:
                dtype = [('event_index', int), ('reference_position', int),
                         ('base', 'S6'), ('posterior_probability', float), ('strand', 'S1'),
                         ('forward_mapped', int), ('read_file', 'S57')]

            event_table = np.loadtxt(tsvin, dtype=dtype)

            def remove_field_name(a, name):
                names = list(a.dtype.names)
                if name in names:
                    names.remove(name)
                b = a[names]
                return b

            event_table = remove_field_name(event_table, "read_file")

        return event_table<|MERGE_RESOLUTION|>--- conflicted
+++ resolved
@@ -103,7 +103,6 @@
 
         # np read
         npRead_ = self.addTempFilePath("temp_%s.npRead" % self.read_name)
-<<<<<<< HEAD
         if not (self.check_for_temp_file_existance and os.path.isfile(npRead_)):
             # TODO is this totally fucked for RNA because of 3'-5' mapping?
             fH = open(npRead_, "w")
@@ -112,16 +111,6 @@
             if not ok:
                 self.failStop("[SignalAlignment.run] File: %s did not pass initial checks" % self.read_name, npRead)
                 return False
-=======
-        npRead = NanoporeRead(fast_five_file=self.in_fast5, twoD=self.twoD_chemistry, event_table=self.event_table)
-        fH = open(npRead_, "w")
-        ok = npRead.Write(parent_job=None, out_file=fH, initialize=True)
-        fH.close()
-        if not ok:
-            self.failStop("[SignalAlignment.run]File: %s did not pass initial checks" % self.read_name, npRead)
-            return False
->>>>>>> ebcc4e4d
-
         # read info
         read_fasta_ = self.addTempFilePath("temp_seq_%s.fa" % read_label)
         if self.twoD_chemistry:
