#!/usr/bin/env python3

from __future__ import print_function
import os
import sys
import csv
import numpy as np
import pysam
import subprocess
# from sonLib.bioio import fastaWrite

import signalalign.utils.multithread as multithread
from signalalign import defaultModelFromVersion
from signalalign.nanoporeRead import NanoporeRead
from signalalign.utils.bwaWrapper import *
from signalalign.utils.fileHandlers import FolderHandler
from signalalign.utils.sequenceTools import fastaWrite, samtools_faidx_fasta
from signalalign.mea_algorithm import mea_alignment_from_signal_align, match_events_with_signalalign


class SignalAlignment(object):
    def __init__(self,
                 in_fast5,
                 destination,
                 stateMachineType,
                 in_templateHmm,
                 in_complementHmm,
                 in_templateHdp,
                 in_complementHdp,
                 threshold,
                 diagonal_expansion,
                 constraint_trim,
                 degenerate,
                 forward_reference,
                 backward_reference=None,
                 # one of these needs to be set
                 alignment_file=None,
                 bwa_reference=None,
                 # reasonable defaults
                 twoD_chemistry=False,
                 target_regions=None,
                 output_format="full",
                 embed=False,
                 event_table=False,
                 check_for_temp_file_existance=True,
                 track_memory_usage=False,
                 get_expectations=False):
        self.in_fast5 = in_fast5  # fast5 file to align
        self.destination = destination  # place where the alignments go, should already exist
        self.stateMachineType = stateMachineType  # flag for signalMachine
        self.bwa_reference = bwa_reference  # path to reference sequence to generate guide alignment
        self.threshold = threshold  # min posterior probability to keep
        self.diagonal_expansion = diagonal_expansion  # alignment algorithm param
        self.constraint_trim = constraint_trim  # alignment algorithm param
        self.output_format = output_format  # smaller output files
        self.degenerate = degenerate  # set of nucleotides for degenerate characters
        self.twoD_chemistry = twoD_chemistry  # flag for 2D sequencing runs
        self.temp_folder = FolderHandler()  # object for holding temporary files (non-toil)
        self.read_name = self.in_fast5.split("/")[-1][:-6]  # get the name without the '.fast5'
        self.target_regions = target_regions
        self.output_formats = {"full": 0, "variantCaller": 1, "assignments": 2}
        self.embed = embed  # embed the output into the fast5 file
        self.event_table = event_table  # specify which event table to use to generate alignments
        self.backward_reference = backward_reference  # fasta path to backward reference if modified bases are used
        self.forward_reference = forward_reference  # fasta path to forward reference
        self.alignment_file = alignment_file  # guide aligments will be gotten from here if set
        self.check_for_temp_file_existance = check_for_temp_file_existance  # don't recreate if files exist
        self.track_memory_usage = track_memory_usage  # has the 'time' program append mem usage stats to output
        self.max_memory_usage_kb = None
        self.read_label = None
        self.get_expectations = get_expectations  # option to gather expectations of transitions and emissions

        assert self.bwa_reference is not None or self.alignment_file is not None, \
            "either 'bwa_reference' or 'alignment_file' argument is needed to generate cigar strings"

        if (in_templateHmm is not None) and os.path.isfile(in_templateHmm):
            self.in_templateHmm = in_templateHmm
        else:
            self.in_templateHmm = None
        if (in_complementHmm is not None) and os.path.isfile(in_complementHmm):
            self.in_complementHmm = in_complementHmm
        else:
            self.in_complementHmm = None

        # similarly for HDPs
        if (in_templateHdp is not None) and os.path.isfile(in_templateHdp):
            self.in_templateHdp = in_templateHdp
        else:
            self.in_templateHdp = None
        if (in_complementHdp is not None) and os.path.isfile(in_complementHdp):
            self.in_complementHdp = in_complementHdp
        else:
            self.in_complementHdp = None

    def run(self):
        print("[SignalAlignment.run] INFO: Starting on {read}".format(read=self.in_fast5))
        if self.get_expectations:
            assert self.in_templateHmm is not None, "Need template HMM files for model training"
            if self.twoD_chemistry:
                assert self.in_complementHmm is not None, "Need compement HMM files for model training"
        # file checks
        if os.path.isfile(self.in_fast5) is False:
            print("[SignalAlignment.run] ERROR: Did not find .fast5 at{file}".format(file=self.in_fast5))
            return False

        # prep
        self.openTempFolder("tempFiles_%s" % self.read_name)
        npRead = NanoporeRead(fast_five_file=self.in_fast5, twoD=self.twoD_chemistry, event_table=self.event_table,
                              initialize=True)
        read_label = npRead.read_label  # use this to identify the read throughout
        self.read_label = read_label

        # np read
        npRead_ = self.addTempFilePath("temp_%s.npRead" % self.read_name)
        if not (self.check_for_temp_file_existance and os.path.isfile(npRead_)):
            # TODO is this totally fucked for RNA because of 3'-5' mapping?
            fH = open(npRead_, "w")
            ok = npRead.Write(parent_job=None, out_file=fH, initialize=True)
            fH.close()
            if not ok:
                self.failStop("[SignalAlignment.run] File: %s did not pass initial checks" % self.read_name, npRead)
                return False
        # read info
        read_fasta_ = self.addTempFilePath("temp_seq_%s.fa" % read_label)
        if self.twoD_chemistry:
            ok, version, pop1_complement = self.prepare_twod(nanopore_read=npRead, twod_read_path=read_fasta_)
        else:
            ok, version, _ = self.prepare_oned(nanopore_read=npRead, oned_read_path=read_fasta_)
            pop1_complement = None

        # alignment info
        cigar_file_ = self.addTempFilePath("temp_cigar_%s.txt" % read_label)
        temp_samfile_ = self.addTempFilePath("temp_sam_file_%s.sam" % read_label)
        strand = None
        reference_name = None
        if not (self.check_for_temp_file_existance and os.path.isfile(cigar_file_)):

            # need guide alignment to generate cigar file
            guide_alignment = None

            # get from alignment file
            if self.alignment_file is not None:
                guide_alignment = getGuideAlignmentFromAlignmentFile(self.alignment_file, read_name=read_label)
                if guide_alignment is None:
                    print("[SignalAlignment.run] read {} not found in {}".format(read_label, self.alignment_file))

            # get from bwa
            if guide_alignment is None and self.bwa_reference is not None:
                guide_alignment = generateGuideAlignment(reference_fasta=self.bwa_reference,
                                                         query=read_fasta_,
                                                         temp_sam_path=temp_samfile_,
                                                         target_regions=self.target_regions)
                if guide_alignment is None:
                    print("[SignalAlignment.run] read {} could not be aligned with BWA".format(read_label))

            # could not map
            if guide_alignment is None:
                self.failStop("[SignalAlignment.run] ERROR getting guide alignment", npRead)
                return False

            # ensure valid
            if not guide_alignment.validate():
                self.failStop("[SignalAlignment.run] ERROR invalid guide alignment", npRead)
                return False
            strand = guide_alignment.strand
            reference_name = guide_alignment.reference_name

            # write cigar to file
            cig_handle = open(cigar_file_, "w")
            cig_handle.write(guide_alignment.cigar + "\n")
            cig_handle.close()

        # otherwise, get strand from file
        else:
            strand, reference_name = getInfoFromCigarFile(cigar_file_)

        # add an indicator for the model being used
        if self.stateMachineType == "threeState":
            model_label = ".sm"
            stateMachineType_flag = ""
        elif self.stateMachineType == "threeStateHdp":
            model_label = ".sm3Hdp"
            stateMachineType_flag = "--sm3Hdp "
            if self.twoD_chemistry:
                assert (self.in_templateHdp is not None) and (self.in_complementHdp is not None), "Need to provide HDPs"
            else:
                assert self.in_templateHdp is not None, "Need to provide Template HDP"
        else:  # make invalid stateMachine control?
            model_label = ".sm"
            stateMachineType_flag = ""

        # next section makes the output file name with the format: /directory/for/files/file.model.orientation.tsv
        posteriors_file_path = ''
        # forward strand
        if strand == "+":
            if self.output_format == "full":
                posteriors_file_path = self.destination + read_label + model_label + ".forward.tsv"
            elif self.output_format == "variantCaller":
                posteriors_file_path = self.destination + read_label + model_label + ".tsv"
            else:
                posteriors_file_path = self.destination + read_label + model_label + ".assignments"

        # backward strand
        elif strand == "-":
            if self.output_format == "full":
                posteriors_file_path = self.destination + read_label + model_label + ".backward.tsv"
            elif self.output_format == "variantCaller":
                posteriors_file_path = self.destination + read_label + model_label + ".tsv"
            else:
                posteriors_file_path = self.destination + read_label + model_label + ".assignments"

        # sanity check
        else:
            self.failStop("[SignalAlignment.run] ERROR Unexpected strand {}".format(strand), npRead)
            return False

        # Alignment/Expectations routine
        path_to_signalAlign = "./signalMachine"

        # flags

        # input (match) models
        if self.in_templateHmm is None:
            self.in_templateHmm = defaultModelFromVersion(strand="template", version=version)
        if self.twoD_chemistry:
            if self.in_complementHmm is None:
                self.in_complementHmm = defaultModelFromVersion(strand="complement", version=version,
                                                                pop1_complement=pop1_complement)

        assert self.in_templateHmm is not None
        if self.twoD_chemistry:
            if self.in_complementHmm is None:
                self.failStop("[SignalAlignment.run] ERROR Need to have complement HMM for 2D analysis", npRead)
                return False

        template_model_flag = "-T {} ".format(self.in_templateHmm)
        if self.twoD_chemistry:
            complement_model_flag = "-C {} ".format(self.in_complementHmm)
        else:
            complement_model_flag = ""

        print("[SignalAlignment.run] NOTICE: template model {t} complement model {c}"
              "".format(t=self.in_templateHmm, c=self.in_complementHmm))

        # reference sequences
        assert os.path.isfile(self.forward_reference)
        forward_ref_flag = "-f {f_ref} ".format(f_ref=self.forward_reference)
        if self.backward_reference:
            assert os.path.isfile(self.backward_reference)
            backward_ref_flag = "-b {b_ref} ".format(b_ref=self.backward_reference)
        else:
            backward_ref_flag = ""

        # input HDPs
        if (self.in_templateHdp is not None) or (self.in_complementHdp is not None):
            hdp_flags = "-v {tHdp_loc} ".format(tHdp_loc=self.in_templateHdp)
            if self.twoD_chemistry and self.in_complementHdp is not None:
                hdp_flags += "-w {cHdp_loc} ".format(cHdp_loc=self.in_complementHdp)
        else:
            hdp_flags = ""

        # threshold
        if self.threshold is not None:
            threshold_flag = "-D {threshold} ".format(threshold=self.threshold)
        else:
            threshold_flag = ""

        # diagonal expansion
        if self.diagonal_expansion is not None:
            diag_expansion_flag = "-x {expansion} ".format(expansion=self.diagonal_expansion)
        else:
            diag_expansion_flag = ""

        # constraint trim
        if self.constraint_trim is not None:
            trim_flag = "-m {trim} ".format(trim=self.constraint_trim)
        else:
            trim_flag = ""

        # output format
        if self.output_format not in list(self.output_formats.keys()):
            self.failStop("[SignalAlignment.run] ERROR illegal output format selected %s" % self.output_format)
            return False
        out_fmt = "-s {fmt} ".format(fmt=self.output_formats[self.output_format])

        # degenerate nucleotide information
        if self.degenerate is not None:
            degenerate_flag = "-o {} ".format(self.degenerate)
        else:
            degenerate_flag = ""

        if self.twoD_chemistry:
            twoD_flag = "--twoD"
        else:
            twoD_flag = ""
        # commands
        if self.get_expectations:
            template_expectations_file_path = self.destination + read_label + ".template.expectations"
            complement_expectations_file_path = self.destination + read_label + ".complement.expectations"

            command = \
                "{vA} {td} {degen}{sparse}{model} -q {npRead} " \
                "{t_model}{c_model}{thresh}{expansion}{trim} {hdp}-L {readLabel} -p {cigarFile} " \
                "-t {templateExpectations} -c {complementExpectations} -n {seq_name} {f_ref_fa} {b_ref_fa}" \
                    .format(vA=path_to_signalAlign, model=stateMachineType_flag,
                            cigarFile=cigar_file_,
                            npRead=npRead_, readLabel=read_label, td=twoD_flag,
                            templateExpectations=template_expectations_file_path, hdp=hdp_flags,
                            complementExpectations=complement_expectations_file_path, t_model=template_model_flag,
                            c_model=complement_model_flag, thresh=threshold_flag, expansion=diag_expansion_flag,
                            trim=trim_flag, degen=degenerate_flag, sparse=out_fmt, seq_name=reference_name,
                            f_ref_fa=forward_ref_flag, b_ref_fa=backward_ref_flag)
        else:
            command = \
                "{vA} {td} {degen}{sparse}{model} -q {npRead} " \
                "{t_model}{c_model}{thresh}{expansion}{trim} -p {cigarFile} " \
                "-u {posteriors} {hdp}-L {readLabel} -n {seq_name} {f_ref_fa} {b_ref_fa}" \
                    .format(vA=path_to_signalAlign, model=stateMachineType_flag, sparse=out_fmt,
                            cigarFile=cigar_file_,
                            readLabel=read_label, npRead=npRead_, td=twoD_flag,
                            t_model=template_model_flag, c_model=complement_model_flag,
                            posteriors=posteriors_file_path, thresh=threshold_flag, expansion=diag_expansion_flag,
                            trim=trim_flag, hdp=hdp_flags, degen=degenerate_flag, seq_name=reference_name,
                            f_ref_fa=forward_ref_flag, b_ref_fa=backward_ref_flag)

        # run
        print("[SignalAlignment.run] running command: ", command, end="\n")
        try:
            command = command.split()

            if self.track_memory_usage:
                mem_command = ['/usr/bin/time', '-f', '\\nDEBUG_MAX_MEM:%M\\n']
                print("[SignalAlignment.run] Prepending command to track mem usage: {}".format(mem_command))
                mem_command.extend(command)
                command = mem_command

            output = subprocess.check_output(command, stderr=subprocess.STDOUT)
            output = str(output).split("\\n")
            for line in output:
                print("[SignalAlignment.run]    {}: {}".format(read_label, line))
                if line.startswith("DEBUG_MAX_MEM"):
                    self.max_memory_usage_kb = int(line.split(":")[1])

        except Exception as e:
            print("[SignalAlignment.run] exception ({}) running signalAlign: {}".format(type(e), e))
            raise e

        # save to fast5 file (if appropriate)
        if self.embed:
            print("[SignalAlignment.run] embedding into Fast5 ")

            data = self.read_in_signal_align_tsv(posteriors_file_path, file_type=self.output_format)
            npRead = NanoporeRead(fast_five_file=self.in_fast5, twoD=self.twoD_chemistry, event_table=self.event_table)
            npRead.Initialize(None)
            signal_align_path = npRead.get_latest_basecall_edition("/Analyses/SignalAlign_00{}", new=False)
            assert signal_align_path, "There is no path in Fast5 file: {}".format("/Analyses/SignalAlign_00{}")
            output_path = npRead._join_path(signal_align_path, self.output_format)
            npRead.write_data(data, output_path)

            # Todo add attributes to signalalign output
            if self.output_format == "full":
                print("[SignalAlignment.run] writing maximum expected alignment ")
                alignment = mea_alignment_from_signal_align(None, events=data)
                mae_path = npRead._join_path(signal_align_path, "MEA_alignment_labels")
                events = npRead.get_template_events()
                if events:
                    if strand == "-":
                        minus = True
                    else:
                        minus = False
                    labels = match_events_with_signalalign(sa_events=alignment,
                                                           event_detections=np.asanyarray(npRead.template_events),
                                                           minus=minus,
                                                           rna=npRead.is_read_rna())
                    npRead.write_data(labels, mae_path)
                    sam_string = str()
                    if os.path.isfile(temp_samfile_):
                        with open(temp_samfile_, 'r') as test:
                            for line in test:
                                sam_string += line
                    sam_path = npRead._join_path(signal_align_path, "sam")
                    # print(sam_string)
                    npRead.write_data(data=sam_string, location=sam_path, compression=None)

        # self.temp_folder.remove_folder()
        return True

    def prepare_oned(self, nanopore_read, oned_read_path):
        try:
            read_file = open(oned_read_path, "w")
            fastaWrite(fileHandleOrFile=read_file,
                       name=nanopore_read.read_label,
                       seq=nanopore_read.template_read)

            version = nanopore_read.version
            read_file.close()

            return True, version, False
        except Exception as e:
            return False, None, False

    def prepare_twod(self, nanopore_read, twod_read_path):
        # check for table to make 'assembled' 2D alignment table fasta with
        if nanopore_read.has2D_alignment_table is False:
            nanopore_read.close()
            return False, None, False
        fasta_handle = open(twod_read_path, "w")
        fastaWrite(fileHandleOrFile=fasta_handle,
                   name=nanopore_read.read_label,
                   seq=nanopore_read.alignment_table_sequence)
        if nanopore_read.complement_model_id == "complement_median68pA_pop1.model":
            pop1_complement = True
        else:
            pop1_complement = False
        version = nanopore_read.version
        fasta_handle.close()
        nanopore_read.close()
        return True, version, pop1_complement

    def openTempFolder(self, temp_dir):
        self.temp_folder.open_folder("%s%s" % (self.destination, temp_dir))

    def addTempFilePath(self, path_to_add):
        return self.temp_folder.add_file_path(path_to_add)

    def failStop(self, message, nanopore_read=None):
        self.temp_folder.remove_folder()
        if nanopore_read is not None:
            nanopore_read.close()
        print(message)

    def read_in_signal_align_tsv(self, tsv_path, file_type):
        """Read in tsv file"""
        assert file_type in ("full", "assignments", "variantCaller")
        with open(tsv_path, 'r') as tsvin:
            if file_type == "full":
                dtype = [('contig', 'S10'), ('reference_index', int),
                         ('reference_kmer', 'S5'), ('read_file', 'S57'),
                         ('strand', 'S1'), ('event_index', int),
                         ('event_mean', float), ('event_noise', float),
                         ('event_duration', float), ('aligned_kmer', 'S5'),
                         ('scaled_mean_current', float), ('scaled_noise', float),
                         ('posterior_probability', float), ('descaled_event_mean', float),
                         ('ont_model_mean', float), ('path_kmer', 'S5')]
            elif file_type == "assignments":
                dtype = [('k-mer', 'S10'), ('read_file', 'S57'),
                         ('descaled_event_mean', float), ('posterior_probability', float)]

            else:
                dtype = [('event_index', int), ('reference_position', int),
                         ('base', 'S6'), ('posterior_probability', float), ('strand', 'S1'),
                         ('forward_mapped', int), ('read_file', 'S57')]

            event_table = np.loadtxt(tsvin, dtype=dtype)

            def remove_field_name(a, name):
                names = list(a.dtype.names)
                if name in names:
                    names.remove(name)
                b = a[names]
                return b

            event_table = remove_field_name(event_table, "read_file")

        return event_table


def signal_alignment_service(work_queue, done_queue, service_name="signal_alignment"):
    # prep
    total_handled = 0
    failure_count = 0
    mem_usages = list()

    # catch overall exceptions
    try:
        for f in iter(work_queue.get, 'STOP'):
            # catch exceptions on each element
            try:
                alignment = SignalAlignment(**f)
                success = alignment.run()
                if alignment.max_memory_usage_kb is not None:
                    mem_usages.append(alignment.max_memory_usage_kb)
                if not success: failure_count += 1
            except Exception as e:
                # get error and log it
                message = "{}:{}".format(type(e), str(e))
                error = "{} '{}' failed with: {}".format(service_name, multithread.current_process().name, message)
                print("[{}] ".format(service_name) + error)
                done_queue.put(error)
                failure_count += 1

            # increment total handling
            total_handled += 1

    except Exception as e:
        # get error and log it
        message = "{}:{}".format(type(e), str(e))
        error = "{} '{}' critically failed with: {}".format(service_name, multithread.current_process().name, message)
        print("[{}] ".format(service_name) + error)
        done_queue.put(error)

    finally:
        # logging and final reporting
        print("[%s] '%s' completed %d calls with %d failures"
              % (service_name, multithread.current_process().name, total_handled, failure_count))
        done_queue.put("{}:{}".format(multithread.TOTAL_KEY, total_handled))
        done_queue.put("{}:{}".format(multithread.FAILURE_KEY, failure_count))
        if len(mem_usages) > 0:
            done_queue.put("{}:{}".format(multithread.MEM_USAGE_KEY, ",".join(map(str, mem_usages))))


<<<<<<< HEAD
def multithread_signal_alignment(signal_align_arguments, fast5_locations, worker_count, reference_location,
                                 backward_reference_location=None):
    # don't modify the signal_align_arguments
    signal_align_arguments = dict(**signal_align_arguments)

    # ensure reference is indexed
    def ensure_reference_index(ref):
        assert os.path.isfile(ref), "Reference does not exist: {}".format(ref)
        if not os.path.isfile("{}.fai".format(ref)):
            print("[multithread_signal_alignment] indexing reference {}".format(ref))
            subprocess.check_call(["samtools", "faidx", ref])
            assert os.path.isfile("{}.fai".format(ref)), "Error creating FAIDX file for: {}".format(ref)

    # ensure it for references
    ensure_reference_index(reference_location)
    if 'forward_reference' not in signal_align_arguments:
        signal_align_arguments['forward_reference'] = reference_location
    if backward_reference_location is not None:
        ensure_reference_index(backward_reference_location)
        if 'backward_reference' not in signal_align_arguments:
            signal_align_arguments['backward_reference'] = backward_reference_location

    # ensure alignments can be generated (either from bwa on the reference or by an alignment file)
    if ('bwa_index' not in signal_align_arguments or signal_align_arguments['bwa_index'] is None) and \
            ('alignment_file' not in signal_align_arguments or signal_align_arguments['alignment_file'] is None):
        print("[multithread_signal_alignment] creating BWA index for {}".format(reference_location))
        bwa_index = getBwaIndex(reference_location, os.path.dirname(reference_location))
        assert bwa_index is not None, "Error creating BWA index for: {}".format(reference_location)
        signal_align_arguments['bwa_index'] = bwa_index

    # ensure required arguments are in signal_align_argments
    required_arguments = {'destination', 'stateMachineType', 'in_templateHmm', 'in_complementHmm',
                          'in_templateHdp', 'in_complementHdp', 'threshold', 'diagonal_expansion', 'constraint_trim',
                          'degenerate', 'forward_reference', }
    optional_arguments = {'backward_reference', 'alignment_file', 'bwa_index', 'twoD_chemistry',
                          'target_regions', 'output_format', 'embed', 'event_table', 'check_for_temp_file_existance',
                          'track_memory_usage', }
    missing_arguments = list(filter(lambda x: x not in signal_align_arguments.keys(), required_arguments))
    unexpected_arguments = list(filter(lambda x: x not in required_arguments and x not in optional_arguments,
                                       signal_align_arguments.keys()))
    assert len(missing_arguments) == 0 and len(unexpected_arguments) == 0, \
        "Invalid arguments to signal_align.  Missing: {}, Invalid: {}".format(missing_arguments, unexpected_arguments)

=======
def multithread_signal_alignment(signal_align_arguments, fast5_locations, worker_count, forward_reference=None):
    """Multiprocess SignalAlignment for a list of fast5 files given a set of alignment arguments.

    :param signal_align_arguments: signalAlignment arguments besides 'in_fast5'
    :param fast5_locations: paths to fast5 files
    :param worker_count: number of workers
    :param forward_reference: path to forward reference for signalAlign alignment
    """
    # don't modify the signal_align_arguments
    signal_align_arguments = dict(**signal_align_arguments)
    if not forward_reference:
        assert "forward_reference" in signal_align_arguments, "Must specify forward_reference path"
        forward_reference = signal_align_arguments['forward_reference']

    # Samtools Index reference files for quick access
    samtools_faidx_fasta(forward_reference, log="multithread_signal_alignment")
    if "backward_reference" in signal_align_arguments and signal_align_arguments["backward_reference"]:
        samtools_faidx_fasta(signal_align_arguments["backward_reference"], log="multithread_signal_alignment")

    # bwa_reference and alignment_file must be specified
    assert not ('bwa_reference' not in signal_align_arguments or
                signal_align_arguments["bwa_reference"] is None) and ('alignment_file' not in signal_align_arguments or
                signal_align_arguments['alignment_file'] is None), "Must specify bwa_reference or alignment_file"

    # if we didn't get an alignment file then check for index file
    if not ('alignment_file' in signal_align_arguments and signal_align_arguments['alignment_file']):
        # ensure alignments can be generated (either from bwa on the reference or by an alignment file)
            bwa_reference = buildBwaIndex(signal_align_arguments["bwa_reference"],
                                          os.path.dirname(signal_align_arguments["bwa_reference"]),
                                          log='multithread_signal_alignment')
            assert os.path.exists(bwa_reference+".bwt"), "Error creating BWA index for: {}".format(bwa_reference)

    # ensure required arguments are in signal_align_argments
    required_arguments = {'destination', 'stateMachineType', 'in_templateHmm', 'in_complementHmm',
                          'in_templateHdp', 'in_complementHdp', 'threshold', 'diagonal_expansion', 'constraint_trim',
                          'degenerate', 'forward_reference'}
    optional_arguments = {'backward_reference', 'alignment_file', 'bwa_reference', 'twoD_chemistry',
                          'target_regions', 'output_format', 'embed', 'event_table', 'check_for_temp_file_existance',
                          'track_memory_usage', 'get_expectations'}
    missing_arguments = list(filter(lambda x: x not in signal_align_arguments.keys(), required_arguments))
    unexpected_arguments = list(filter(lambda x: x not in required_arguments and x not in optional_arguments,
                                       signal_align_arguments.keys()))
    assert len(missing_arguments) == 0 and len(unexpected_arguments) == 0, \
        "Invalid arguments to signal_align.  Missing: {}, Invalid: {}".format(missing_arguments, unexpected_arguments)

>>>>>>> 9a75ac75
    # run the signal_align_service
    print("[multithread_signal_alignment] running signal_alignment on {} fast5s with {} workers".format(
        len(fast5_locations), worker_count))
    total, failure, messages = multithread.run_service(
        signal_alignment_service, fast5_locations, signal_align_arguments, 'in_fast5', worker_count)

    # report memory usage
    memory_stats = list()
    for message in messages:
        if message.startswith(multithread.MEM_USAGE_KEY):
            memory_stats.extend(map(int, message.split(":")[1].split(",")))
    if len(memory_stats) > 0:
        kb_to_gb = lambda x: float(x) / (1 << 20)
        print("[multithread_signal_alignment] memory avg: %3f Gb" % (kb_to_gb(np.mean(memory_stats))))
        print("[multithread_signal_alignment] memory std: %3f Gb" % (kb_to_gb(np.std(memory_stats))))
        print("[multithread_signal_alignment] memory max: %3f Gb" % (kb_to_gb(max(memory_stats))))

    # fin
    print("[multithread_signal_alignment] fin")<|MERGE_RESOLUTION|>--- conflicted
+++ resolved
@@ -174,6 +174,7 @@
         else:
             strand, reference_name = getInfoFromCigarFile(cigar_file_)
 
+
         # add an indicator for the model being used
         if self.stateMachineType == "threeState":
             model_label = ".sm"
@@ -322,6 +323,7 @@
                             posteriors=posteriors_file_path, thresh=threshold_flag, expansion=diag_expansion_flag,
                             trim=trim_flag, hdp=hdp_flags, degen=degenerate_flag, seq_name=reference_name,
                             f_ref_fa=forward_ref_flag, b_ref_fa=backward_ref_flag)
+
 
         # run
         print("[SignalAlignment.run] running command: ", command, end="\n")
@@ -509,51 +511,6 @@
             done_queue.put("{}:{}".format(multithread.MEM_USAGE_KEY, ",".join(map(str, mem_usages))))
 
 
-<<<<<<< HEAD
-def multithread_signal_alignment(signal_align_arguments, fast5_locations, worker_count, reference_location,
-                                 backward_reference_location=None):
-    # don't modify the signal_align_arguments
-    signal_align_arguments = dict(**signal_align_arguments)
-
-    # ensure reference is indexed
-    def ensure_reference_index(ref):
-        assert os.path.isfile(ref), "Reference does not exist: {}".format(ref)
-        if not os.path.isfile("{}.fai".format(ref)):
-            print("[multithread_signal_alignment] indexing reference {}".format(ref))
-            subprocess.check_call(["samtools", "faidx", ref])
-            assert os.path.isfile("{}.fai".format(ref)), "Error creating FAIDX file for: {}".format(ref)
-
-    # ensure it for references
-    ensure_reference_index(reference_location)
-    if 'forward_reference' not in signal_align_arguments:
-        signal_align_arguments['forward_reference'] = reference_location
-    if backward_reference_location is not None:
-        ensure_reference_index(backward_reference_location)
-        if 'backward_reference' not in signal_align_arguments:
-            signal_align_arguments['backward_reference'] = backward_reference_location
-
-    # ensure alignments can be generated (either from bwa on the reference or by an alignment file)
-    if ('bwa_index' not in signal_align_arguments or signal_align_arguments['bwa_index'] is None) and \
-            ('alignment_file' not in signal_align_arguments or signal_align_arguments['alignment_file'] is None):
-        print("[multithread_signal_alignment] creating BWA index for {}".format(reference_location))
-        bwa_index = getBwaIndex(reference_location, os.path.dirname(reference_location))
-        assert bwa_index is not None, "Error creating BWA index for: {}".format(reference_location)
-        signal_align_arguments['bwa_index'] = bwa_index
-
-    # ensure required arguments are in signal_align_argments
-    required_arguments = {'destination', 'stateMachineType', 'in_templateHmm', 'in_complementHmm',
-                          'in_templateHdp', 'in_complementHdp', 'threshold', 'diagonal_expansion', 'constraint_trim',
-                          'degenerate', 'forward_reference', }
-    optional_arguments = {'backward_reference', 'alignment_file', 'bwa_index', 'twoD_chemistry',
-                          'target_regions', 'output_format', 'embed', 'event_table', 'check_for_temp_file_existance',
-                          'track_memory_usage', }
-    missing_arguments = list(filter(lambda x: x not in signal_align_arguments.keys(), required_arguments))
-    unexpected_arguments = list(filter(lambda x: x not in required_arguments and x not in optional_arguments,
-                                       signal_align_arguments.keys()))
-    assert len(missing_arguments) == 0 and len(unexpected_arguments) == 0, \
-        "Invalid arguments to signal_align.  Missing: {}, Invalid: {}".format(missing_arguments, unexpected_arguments)
-
-=======
 def multithread_signal_alignment(signal_align_arguments, fast5_locations, worker_count, forward_reference=None):
     """Multiprocess SignalAlignment for a list of fast5 files given a set of alignment arguments.
 
@@ -599,7 +556,6 @@
     assert len(missing_arguments) == 0 and len(unexpected_arguments) == 0, \
         "Invalid arguments to signal_align.  Missing: {}, Invalid: {}".format(missing_arguments, unexpected_arguments)
 
->>>>>>> 9a75ac75
     # run the signal_align_service
     print("[multithread_signal_alignment] running signal_alignment on {} fast5s with {} workers".format(
         len(fast5_locations), worker_count))
