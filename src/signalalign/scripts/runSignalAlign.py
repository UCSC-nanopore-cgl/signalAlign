--- conflicted
+++ resolved
@@ -208,7 +208,6 @@
         print("\n#  signalAlign - finished alignments\n", file=sys.stdout)
 
     else:
-<<<<<<< HEAD
         command_line = " ".join(sys.argv[:])
         print(os.getcwd())
 
@@ -328,51 +327,6 @@
 
         print("\n#  signalAlign - finished alignments\n", file=sys.stderr)
         print("\n#  signalAlign - finished alignments\n", file=sys.stdout)
-=======
-        fast5s = ["/".join([args.files_dir, x]) for x in os.listdir(args.files_dir) if x.endswith(".fast5")]
-
-    nb_files = args.nb_files
-    if nb_files < len(fast5s):
-        shuffle(fast5s)
-        fast5s = fast5s[:nb_files]
-
-    # get alignment_args
-    alignment_args = {
-        "destination": temp_dir_path,
-        "stateMachineType": args.stateMachineType,
-        "bwa_reference": args.bwa_reference,
-        "in_templateHmm": args.in_T_Hmm,
-        "in_complementHmm": args.in_C_Hmm,
-        "in_templateHdp": args.templateHDP,
-        "in_complementHdp": args.complementHDP,
-        "output_format": args.outFmt,
-        "threshold": args.threshold,
-        "diagonal_expansion": args.diag_expansion,
-        "constraint_trim": args.constraint_trim,
-        "degenerate": getDegenerateEnum(args.degenerate),
-        "twoD_chemistry": args.twoD,
-        "target_regions": args.target_regions,
-        "embed": args.embed,
-        "event_table": args.event_table,
-        "backward_reference": args.backward_reference,
-        "forward_reference": args.forward_reference,
-        "alignment_file": args.alignment_file,
-        "check_for_temp_file_existance": True,
-        "track_memory_usage": False,
-        "get_expectations": False,
-        "perform_kmer_event_alignment": args.perform_kmer_event_alignment,
-        "enforce_supported_versions": args.enforce_supported_versions,
-        "path_to_bin": "./bin"
-    }
-
-    print("[runSignalAlign]:NOTICE: Got {} files to align".format(len(fast5s)), file=sys.stdout)
-    # setup workers for multiprocessing
-    os.chdir(signalAlignSourceDir())
-    multithread_signal_alignment(alignment_args, fast5s, args.nb_jobs, debug=args.DEBUG)
-
-    print("\n#  signalAlign - finished alignments\n", file=sys.stderr)
-    print("\n#  signalAlign - finished alignments\n", file=sys.stdout)
->>>>>>> fb103fe5
 
 
 if __name__ == "__main__":
