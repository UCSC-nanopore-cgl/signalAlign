#!/usr/bin/env python
"""Main driver script for running an ionic current-to-sequence alignment on a single machine.
"""

from __future__ import print_function
import sys
import os

# import pysam

from argparse import ArgumentParser
from random import shuffle
from multiprocessing import Process, current_process, Manager

from signalalign.signalAlignment import multithread_signal_alignment, create_signalAlignment_args
from signalalign.utils.sequenceTools import processReferenceFasta
from signalalign.utils.fileHandlers import FolderHandler
from signalalign.utils.bwaWrapper import buildBwaIndex
from signalalign.motif import getDegenerateEnum
from py3helpers.utils import time_it
from signalalign import parseFofn


def signalAlignSourceDir():
    return "/".join(os.path.abspath(__file__).split("/")[:-1])  # returns path without runSignalAlign


def resolvePath(p):
    if p is None:
        return None
    elif p.startswith("/"):
        return p
    else:
        return os.path.abspath(p)


def parse_args():
    parser = ArgumentParser(description=__doc__)
    # required arguments
    parser.add_argument('--file_directory', '-d', action='store',
                        dest='files_dir', required=True, type=str, default=None,
                        help="directory with MinION fast5 reads to align")
    parser.add_argument('--forward_ref', action='store',
                        dest='forward_ref', required=False, type=str,
                        help="forward reference sequence for SignalAlignment align to, in FASTA")
    parser.add_argument('--backward_ref', action='store',
                        dest='backward_ref', required=False, type=str,
                        help="backward reference sequence for SignalAlignment align to, in FASTA")

    parser.add_argument('--alignment_file', action='store',
                        dest='alignment_file', required=False, type=str,
                        help="SAM or BAM file of alignments if FAST5s do not have fasta info or events")

    parser.add_argument('--bwa_reference', '-r', action='store',
                        dest='bwa_reference', required=True, type=str,
                        help="Reference sequence required for generating guide alignment")
    parser.add_argument('--output_location', '-o', action='store', dest='out',
                        required=True, type=str, default=None,
                        help="directory to put the alignments")
    # optional arguments
    parser.add_argument("--2d", action='store_true', dest="twoD", default=False, help="flag, specify if using 2D reads")
    parser.add_argument('--in_template_hmm', '-T', action='store', dest='in_T_Hmm',
                        required=False, type=str, default=None,
                        help="input HMM for template events, if you don't want the default")
    parser.add_argument('--in_complement_hmm', '-C', action='store', dest='in_C_Hmm',
                        required=False, type=str, default=None,
                        help="input HMM for complement events, if you don't want the default")
    parser.add_argument('--template_hdp', '-tH', action='store', dest='templateHDP', default=None,
                        help="template serialized HDP file")
    parser.add_argument('--complement_hdp', '-cH', action='store', dest='complementHDP', default=None,
                        help="complement serialized HDP file")
    parser.add_argument('--degenerate', '-x', action='store', dest='degenerate', default="variant",
                        help="Specify degenerate nucleotide options: "
                             "variant -> {ACGT}, cytosine2 -> {CE} cytosine3 -> {CEO} adenosine -> {AI}")
    parser.add_argument('--stateMachineType', '-smt', action='store', dest='stateMachineType', type=str,
                        default="threeState", help="decide which model to use, threeState by default")
    parser.add_argument('--file_of_files', '-fofn', action='store', dest='fofn', required=False, type=str, default=None,
                        help="text file containing absolute paths to files to use")
    parser.add_argument('--threshold', '-t', action='store', dest='threshold', type=float, required=False,
                        default=0.01, help="posterior match probability threshold, Default: 0.01")
    parser.add_argument('--diagonalExpansion', '-e', action='store', dest='diag_expansion', type=int,
                        required=False, default=None,
                        help="number of diagonals to expand around each anchor default: 50")
    parser.add_argument('--constraintTrim', '-m', action='store', dest='constraint_trim', type=int,
                        required=False, default=None, help='amount to remove from an anchor constraint')
    parser.add_argument('--target_regions', '-q', action='store', dest='target_regions', type=str,
                        required=False, default=None, help="tab separated table with regions to align to")
    parser.add_argument("--motifs", action="store", dest="motifs", default=None, help="Motif find and replace "
                                                                                      "must be in specific list within "
                                                                                      "a list format. eg: "
                                                                                      "[['CCAGG', 'CEAGG'], "
                                                                                      "['CCTGG', 'CETGG']]")
    parser.add_argument('--ambiguity_positions', '-p', action='store', required=False, default=None,
                        dest='ambiguity_positions', help="Ambiguity positions")
    parser.add_argument('--jobs', '-j', action='store', dest='nb_jobs', required=False,
                        default=4, type=int, help="number of jobs to run in parallel")
    parser.add_argument('--nb_files', '-n', action='store', dest='nb_files', required=False,
                        default=500, type=int, help="maximum number of reads to align")
    parser.add_argument('--output_format', '-f', action='store', default="full", dest='outFmt',
                        help="output format: full, variantCaller, or assignments. Default: full")
    parser.add_argument('--debug', action='store_true', dest="DEBUG", default=False,
                        help="Disable multiprocessing to gather error messages")
    parser.add_argument('--embed', action='store_true', dest="embed", default=False,
                        help="Embed full output into fast5 file")
    parser.add_argument('--event_table', action='store', dest="event_table", default=False,
                        help="Specify event table")
    parser.add_argument('--force_kmer_event_alignment', action='store_true', dest="perform_kmer_event_alignment",
                        default=None, help="If passed, force SignalAlign to infer kmer to event alignment. "
                                           "Must include alignment_file")
    parser.add_argument('--allow_unsupported_nanopore_read_versions', action='store_false',
                        dest="enforce_supported_versions", default=True,
                        help="Will attempt to complete execution with unsupported nanopore read versions")

    args = parser.parse_args()
    return args


def concat_variant_call_files(path):
    concat_command = "cat {path}/*.tsv > {path}/probs.tsv".format(path=path)
    os.system(concat_command)
    return


def main(args):
    # parse args
    args = parse_args()

    command_line = " ".join(sys.argv[:])
    print(os.getcwd())

    print("Command Line: {cmdLine}\n".format(cmdLine=command_line), file=sys.stderr)
    # get absolute paths to inputs
    args.files_dir = resolvePath(args.files_dir)
    args.forward_reference = resolvePath(args.forward_ref)
    args.backward_reference = resolvePath(args.backward_ref)
    args.out = resolvePath(args.out)
    args.bwa_reference = resolvePath(args.bwa_reference)
    args.in_T_Hmm = resolvePath(args.in_T_Hmm)
    args.in_C_Hmm = resolvePath(args.in_C_Hmm)
    args.templateHDP = resolvePath(args.templateHDP)
    args.complementHDP = resolvePath(args.complementHDP)
    args.fofn = resolvePath(args.fofn)
    args.target_regions = resolvePath(args.target_regions)
    args.ambiguity_positions = resolvePath(args.ambiguity_positions)
    args.alignment_file = resolvePath(args.alignment_file)
    start_message = """
#   Starting Signal Align
#   Aligning files from: {fileDir}
#   Aligning to reference: {reference}
#   Aligning maximum of {nbFiles} files
#   Using model: {model}
#   Using banding: True
#   Aligning to regions in: {regions}
#   Non-default template HMM: {inThmm}
#   Non-default complement HMM: {inChmm}
#   Template HDP: {tHdp}
#   Complement HDP: {cHdp}
    """.format(fileDir=args.files_dir, reference=args.bwa_reference, nbFiles=args.nb_files,
               inThmm=args.in_T_Hmm, inChmm=args.in_C_Hmm, model=args.stateMachineType, regions=args.target_regions,
               tHdp=args.templateHDP, cHdp=args.complementHDP)

    print(start_message, file=sys.stdout)

    if args.files_dir is None and args.fofn is None:
        print("Need to provide directory with .fast5 files of fofn", file=sys.stderr)
        sys.exit(1)

    if not os.path.isfile(args.bwa_reference):
        print("Did not find valid reference file, looked for it {here}".format(here=args.bwa_reference),
              file=sys.stderr)
        sys.exit(1)

    # make directory to put temporary files
    if not os.path.isdir(args.out):
        print("Creating output directory: {}".format(args.out), file=sys.stdout)
        os.mkdir(args.out)
    temp_folder = FolderHandler()
<<<<<<< HEAD
    temp_dir_path = temp_folder.open_folder(os.path.join(args.out, "tempFiles_alignment"))
    temp_dir_path = resolvePath(temp_dir_path)
    print(args.out)
    print(temp_dir_path)

    # generate reference sequence if not specified
=======
    temp_dir_path = temp_folder.open_folder(os.path.join(os.path.abspath(args.out), "tempFiles_alignment"))
    #
>>>>>>> 4c0226b7
    if not args.forward_reference or not args.backward_reference:
        args.forward_reference, args.backward_reference = processReferenceFasta(fasta=args.bwa_reference,
                                                                                motifs=args.motifs,
                                                                                work_folder=temp_folder,
                                                                                positions_file=args.ambiguity_positions)

    # list of read files
    if args.fofn is not None:
        fast5s = [x for x in parseFofn(args.fofn) if x.endswith(".fast5")]
    else:
        fast5s = ["/".join([args.files_dir, x]) for x in os.listdir(args.files_dir) if x.endswith(".fast5")]

    nb_files = args.nb_files
    if nb_files < len(fast5s):
        shuffle(fast5s)
        fast5s = fast5s[:nb_files]

    # return alignment_args
    alignment_args = {
        "destination": temp_dir_path,
        "stateMachineType": args.stateMachineType,
        "bwa_reference": args.bwa_reference,
        "in_templateHmm": args.in_T_Hmm,
        "in_complementHmm": args.in_C_Hmm,
        "in_templateHdp": args.templateHDP,
        "in_complementHdp": args.complementHDP,
        "output_format": args.outFmt,
        "threshold": args.threshold,
        "diagonal_expansion": args.diag_expansion,
        "constraint_trim": args.constraint_trim,
        "degenerate": getDegenerateEnum(args.degenerate),
        "twoD_chemistry": args.twoD,
        "target_regions": args.target_regions,
        "embed": args.embed,
        "event_table": args.event_table,
        "backward_reference": args.backward_reference,
        "forward_reference": args.forward_reference,
        "alignment_file": args.alignment_file,
        "check_for_temp_file_existance": True,
        "track_memory_usage": False,
        "get_expectations": False,
        "perform_kmer_event_alignment": args.perform_kmer_event_alignment,
        "enforce_supported_versions": args.enforce_supported_versions
    }

    print("[runSignalAlign]:NOTICE: Got {} files to align".format(len(fast5s)), file=sys.stdout)
    # setup workers for multiprocessing
    multithread_signal_alignment(alignment_args, fast5s, args.nb_jobs, debug=args.DEBUG)

    print("\n#  signalAlign - finished alignments\n", file=sys.stderr)
    print("\n#  signalAlign - finished alignments\n", file=sys.stdout)


if __name__ == "__main__":
    sys.exit(main(sys.argv))<|MERGE_RESOLUTION|>--- conflicted
+++ resolved
@@ -175,17 +175,12 @@
         print("Creating output directory: {}".format(args.out), file=sys.stdout)
         os.mkdir(args.out)
     temp_folder = FolderHandler()
-<<<<<<< HEAD
-    temp_dir_path = temp_folder.open_folder(os.path.join(args.out, "tempFiles_alignment"))
+    temp_dir_path = temp_folder.open_folder(os.path.join(os.path.abspath(args.out), "tempFiles_alignment"))
     temp_dir_path = resolvePath(temp_dir_path)
     print(args.out)
     print(temp_dir_path)
 
     # generate reference sequence if not specified
-=======
-    temp_dir_path = temp_folder.open_folder(os.path.join(os.path.abspath(args.out), "tempFiles_alignment"))
-    #
->>>>>>> 4c0226b7
     if not args.forward_reference or not args.backward_reference:
         args.forward_reference, args.backward_reference = processReferenceFasta(fasta=args.bwa_reference,
                                                                                 motifs=args.motifs,
