--- conflicted
+++ resolved
@@ -17,11 +17,8 @@
 from signalalign.signalAlignment import SignalAlignment, multithread_signal_alignment
 from signalalign.scripts.alignmentAnalysisLib import CallMethylation
 from signalalign.utils.fileHandlers import FolderHandler
-<<<<<<< HEAD
-=======
 from signalalign.utils.bwaWrapper import getBwaIndex
 from signalalign.utils.sequenceTools import reverse_complement, replace_periodic_reference_positions
->>>>>>> c1771bbb
 from signalalign.utils.parsers import read_fasta
 from signalalign.utils.multithread import *
 from signalalign.motif import getDegenerateEnum
@@ -554,13 +551,9 @@
             sub_fasta_path = work_folder.add_file_path(
                 "ref_ambig.s{}.o{}.{}".format(step, offset, os.path.basename(reference_location)))
             # build reference
-<<<<<<< HEAD
-            substitution_ref = substitute_reference_positions(reference_location, step_size, s, working_folder)
-=======
             substitution_ref = replace_periodic_reference_positions(reference_location, sub_fasta_path, step_size, s)
             samtools_faidx_fasta(substitution_ref)
             alignment_args['forward_reference'] = substitution_ref
->>>>>>> c1771bbb
 
             # run alignment
             # print("[info] running aligner on %d fast5 files with %d workers" % (len(list_of_fast5s), workers))
