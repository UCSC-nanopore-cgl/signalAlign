--- conflicted
+++ resolved
@@ -408,6 +408,10 @@
     values = ["0.2.0", TimeStamp().posix_date()]
     attributes = merge_dicts([event_detection_params, dict(zip(keys, values)), f5fh.raw_attributes])
 
+    # do the alignment
+    # todo do_alignment(events, nucleotide_sequence)
+    # success = evaluate_success()
+
     # save to fast5 (if appropriate)
     saved_location = None
     if save_to_fast5:
@@ -600,12 +604,7 @@
     file_name = np_handle.filename
     np_handle.close()
     # run the c code which does the required stuff
-<<<<<<< HEAD
-    #TODO return alignment info and add to attributes
-    status = run_kmeralign_exe(path_to_bin, file_name, nucleotide_sequence, model_file_location, dest)
-=======
     status = run_kmeralign_exe(file_name, nucleotide_sequence, model_file_location, tmp_dest, path_to_bin)
->>>>>>> 5885de34
     if status:
         np_handle.open()
         if analysis_identifier is None: analysis_identifier = Fast5.__default_basecall_1d_analysis__
