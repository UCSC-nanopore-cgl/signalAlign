--- conflicted
+++ resolved
@@ -1250,10 +1250,7 @@
         }
     }
 }
-<<<<<<< HEAD
-=======
-
->>>>>>> 9281faad
+
 ///////////////////////////////////////////// CORE FUNCTIONS ////////////////////////////////////////////////////////
 StateMachine *stateMachine3_construct(StateMachineType type, int64_t parameterSetSize,
                                       void (*setTransitionsToDefaults)(StateMachine *sM),
